import uuid

from django.db.models.deletion import PROTECT
from django.db import models
from django.core.mail import send_mail
from django.conf import settings
from django.contrib.auth.models import PermissionsMixin
from django.contrib.auth.models import User
from django.contrib.auth import get_user_model
from django.contrib.auth.base_user import AbstractBaseUser
from django.utils.translation import gettext_lazy as _
from django.core.exceptions import ValidationError
from tinymce.models import HTMLField
from django.contrib.auth.models import User 
<<<<<<< HEAD
from django.contrib.auth.models import AbstractUser

=======
from django.db import models
from django.utils import timezone
from datetime import timedelta
from django.utils.timezone import now
>>>>>>> 0feec230

from django.utils.text import slugify

import secrets


from .mixins import AbstractBaseSet, CustomUserManager
from .validators import StudentIdValidator
from django.db import models

import nh3

class APIModel(models.Model):
    name = models.CharField(max_length=255)
    field_name = models.CharField(max_length=255, default="Default Value")
    description = models.TextField()
    created_at = models.DateTimeField(auto_now_add=True)

    def __str__(self):
        return self.name
   
    def __str__(self):
        return self.field_name
    
class User(AbstractBaseUser, PermissionsMixin):
    """
    A User model with admin-compliant permissions.
    email and password are required. Other fields are optional.
    """

    first_name = models.CharField(_("first name"), max_length=150, blank=True)
    last_name = models.CharField(_("last name"), max_length=150, blank=True)
    email = models.EmailField(_("deakin email address"), blank=False, unique=True)
    is_staff = models.BooleanField(
        _("staff status"),
        default=False,
        help_text=_("Designates whether the user can log into this admin site."),
    )
    is_active = models.BooleanField(
        _("active"),
        default=True,
        help_text=_(
            "Designates whether this user should be treated as active. "
            "Unselect this instead of deleting accounts."
        ),
    )
    created_at = models.DateTimeField(_("created_at"), auto_now_add=True)
    updated_at = models.DateTimeField(_("updated_at"), auto_now=True)

    EMAIL_FIELD = "email"
    USERNAME_FIELD = "email"

    objects = CustomUserManager()

    class Meta:
        verbose_name = _("user")
        verbose_name_plural = _("users")

    def __str__(self):
        return self.get_full_name()

    def clean(self):
        super().clean()
        self.email = self.__class__.objects.normalize_email(self.email)

    def get_full_name(self):
        """
        Return the first_name plus the last_name, with a space in between.
        """
        full_name = "%s %s" % (self.first_name, self.last_name)
        return full_name.strip()

    def get_short_name(self):
        """Return the short name for the user."""
        return self.first_name

    def email_user(self, subject, message, from_email=None, **kwargs):
        """Send an email to this user."""
        send_mail(subject, message, from_email, [self.email], **kwargs)

#Search Bar Models:

class Webpage(models.Model):
    id = models.UUIDField(default=uuid.uuid4, primary_key=True, unique=True)
    url = models.CharField(max_length=100)
    title = models.CharField(max_length=100)
    
    def __str__(self) -> str:
        return self.title


class Project(AbstractBaseSet):

    PROJECT_CHOICES = [
        ('AppAttack', 'AppAttack'),
        ('Malware', 'Malware'),
        ('PT-GUI', 'PT-GUI'),
        ('Smishing_Detection', 'Smishing Detection'),
        ('Deakin_CyberSafe_VR', 'Deakin CyberSafe VR'),
        ('Deakin_Threat_Mirror', 'Deakin Threat Mirror'),
        ('Company_Website_Development', 'Company Website Development'),
    ]

    id = models.UUIDField(default=uuid.uuid4, primary_key=True, unique=True)
    title = models.CharField(_("project title"), max_length=150, choices=PROJECT_CHOICES, blank=False)

    def __str__(self) -> str:
        return self.get_title_display()


class Course(AbstractBaseSet):

    id = models.UUIDField(default=uuid.uuid4, primary_key=True, unique=True)
    title = models.CharField(_("course title"), max_length=150, blank=True)
    code = models.CharField(_("course code"), max_length=150, blank=True)
    is_postgraduate = models.BooleanField(_("postgraduate status"), default=False)

    def __str__(self):
        return self.title

class Skill(models.Model):
    name = models.CharField(max_length=255)
    description = models.TextField()
    slug = models.SlugField(blank=True)

    def __str__(self):
        return self.name

class Student(AbstractBaseSet):

    T1 = 'T1'
    T2 = 'T2'
    T3 = 'T3'
    TRIMESTERS = [
        (T1, 'Trimester 1'),
        (T2, 'Trimester 2'),
        (T3, 'Trimester 3'),
    ]

    SIT782 = 'SIT782'
    SIT764 = 'SIT764'
    SIT378 = 'SIT378'
    SIT374 = 'SIT374'
    UNITS = [
        (SIT782, 'SIT782'),
        (SIT764, 'SIT764'),
        (SIT378, 'SIT378'),
        (SIT374, 'SIT374'),
    ]

    COURSES = [
        ('BDS', 'Bachelor of Data Science'),
        ('BCS', 'Bachelor of Computer Science'),
        ('BCYB', 'Bachelor of Cyber Security'),
        ('BIT', 'Bachelor of Information Technology'),
        ('BSE', 'Bachelor of Software Enginerring'),
        ('BAI', 'Bachelor of AI'),
        ('MAAI', 'Master of Applied AI'),
        ('MDS', 'Master of Data Science'),
        ('MIT', 'Master of Information Technology'),
        ('MITM', 'Master of IT Management'),
        ('MCS', 'Master of Cyber Security')

    ]


    student_id_validator = StudentIdValidator()

    id = models.BigIntegerField(
        _("student_id"),
        primary_key=True,
        unique=True,
        help_text=_("Required. Enter Deakin Student ID. Digits only."),
        validators=[StudentIdValidator],
        error_messages={
            "unique": _("A user with that Student ID already exists."),
        },
    )
    user = models.OneToOneField(settings.AUTH_USER_MODEL, on_delete=PROTECT, related_name="users", blank=False, null=False)
    year = models.PositiveIntegerField(blank=True)
    trimester = models.CharField(_("trimester"), choices=TRIMESTERS, max_length=10, blank=True)
    unit = models.CharField(_("unit"), choices=UNITS, max_length=50, blank=True)
    course = models.CharField(max_length=10, choices=COURSES, blank=True, null=True)
    p1 = models.ForeignKey(Project, on_delete=models.PROTECT, related_name="p1_preferences", null=True, blank=True)
    p2 = models.ForeignKey(Project, on_delete=models.PROTECT, related_name="p2_preferences", null=True, blank=True)
    p3 = models.ForeignKey(Project, on_delete=models.PROTECT, related_name="p3_preferences", null=True, blank=True)

    def clean(self):
        if self.p1 == self.p2 or self.p1 == self.p3 or self.p2 == self.p3:
            raise ValidationError("Project preferences p1, p2, and p3 must be unique.")
    allocated = models.ForeignKey(Project, on_delete=PROTECT, related_name="allocated", blank=True, null=True)
    skills = models.ManyToManyField(Skill, through='Progress')
    
    def __str__(self) -> str:
        return str(self.user)

    

# class Skill(models.Model):
#     name = models.CharField(max_length=255)
#     description = models.TextField()
#     def __str__(self):
#         return self.name




#Contact Model
class Contact(models.Model):
    name = models.CharField(max_length=100)
    email = models.EmailField(max_length=200)
    message = models.TextField(max_length=1000)

    def save(self, *args, **kwargs):
        self.name = nh3.clean(self.name, tags=set(), attributes={}, link_rel=None)
        self.message = nh3.clean(self.message, tags=set(), attributes={}, link_rel=None)
        super(Contact, self).save(*args, **kwargs)

class DDT_contact(models.Model):
    fullname=models.CharField(max_length=100)
    email=models.CharField(max_length=200)
    mobile=models.CharField(max_length=200)
    message=models.TextField(max_length=1000)
    
    def __str__(self):
        return self.fullname
    class Meta:
        verbose_name = "DDT_contact"
        verbose_name_plural = "DDT_contact"
    

# class Contact_central(models.Model):
#     name=models.CharField(max_length=100)
#     email=models.CharField(max_length=200)
#     message=models.TextField(max_length=1000)

#     def __str__(self):
#         return self.name


class Progress(models.Model):
    student = models.ForeignKey('Student', on_delete=models.CASCADE)
    skill = models.ForeignKey('Skill', on_delete=models.CASCADE)
    progress = models.IntegerField(default=0)
    completed = models.BooleanField(default=False)

    class Meta:
        unique_together = ('student', 'skill')

    def __str__(self):

        return f'{self.student} - {self.skill.name}: {self.progress}%'

        return f'{self.student} - {self.skill}: {"Completed" if self.completed else "Not completed"}'



class Article(models.Model):
    title = models.CharField(max_length=255)
    content = HTMLField()
    date = models.DateField(auto_now_add=True)
    author = models.ForeignKey(User, on_delete=models.CASCADE)
    featured = models.BooleanField(default=False)
    likes = models.ManyToManyField(User, related_name='likes', blank=True)



class Smishingdetection_join_us(models.Model):
    name= models.CharField(max_length=100)
    email= models.CharField(max_length=200)
    message= models.TextField(max_length=1000)

class Projects_join_us(models.Model):
    name = models.CharField(max_length=100)
    email = models.EmailField(max_length=200)
    message = models.TextField(max_length=1000)
    page_name = models.CharField(max_length=100)

#class Feedback(models.Model):
#    name = models.CharField(max_length=100)
#    feedback = models.TextField()
#    rating = models.CharField(max_length=20)

class Profile(models.Model):
    user = models.OneToOneField(User, on_delete=models.CASCADE)
    avatar = models.ImageField(upload_to='avatars/', null=True, blank=True)
    bio = models.TextField(max_length=500, blank=True, null=True)

    def __str__(self):
        return self.user.username

    
class CyberChallenge(models.Model):
    DIFFICULTY_CHOICES = [
        ('easy', 'Easy'),
        ('medium', 'Medium'),
        ('hard', 'Hard'),
    ]
    CATEGORY_CHOICES = [
        ('network', 'Network Security'),
        ('web', 'Web Application Security'),
        ('crypto', 'Cryptography'),
        ('general', 'General Knowledge'),
    ]
    
    title = models.CharField(max_length=200)
    description = models.TextField()
    question = models.TextField()
    choices = models.JSONField()  # For multiple choice questions
    correct_answer = models.CharField(max_length=200)
    explanation = models.TextField()
    difficulty = models.CharField(max_length=10, choices=DIFFICULTY_CHOICES)
    category = models.CharField(max_length=20, choices=CATEGORY_CHOICES)
    points = models.IntegerField(default=10)

class UserChallenge(models.Model):
    user = models.ForeignKey(User, on_delete=models.CASCADE)
    challenge = models.ForeignKey(CyberChallenge, on_delete=models.CASCADE)
    completed = models.BooleanField(default=False)
    score = models.IntegerField(default=0)



class BlogPost(models.Model): 
    title = models.CharField(max_length=255)
    body = models.TextField()
    created_at = models.DateTimeField(auto_now_add=True)
    page_name = models.CharField(max_length=100)

    def __str__(self):
        return self.title

    


    User = get_user_model()

#class Feedback(models.Model):
    #GENERAL_INQUIRY = 'general'
    #BUG = 'bug'
    #IMPROVEMENT = 'improvement'
    #FEATURE_REQUEST = 'feature'

    #FEEDBACK_TYPES = [
    #    (GENERAL_INQUIRY, 'General Inquiry'),
    #    (BUG, 'Bug Report'),
    #    (IMPROVEMENT, 'Improvement Suggestion'),
    #    (FEATURE_REQUEST, 'Request for a Feature')
    #]

    #user = models.ForeignKey(
    #    User,
    #    on_delete=models.CASCADE,
    #    null=True,
    #    blank=True,
    #)
    #feedback_type = models.CharField(
    #    max_length=20,
    #    choices=FEEDBACK_TYPES,
    #)
    #content = models.TextField()
    #created_at = models.DateTimeField(auto_now_add=True)

    #def __str__(self):
        #feedback_type_display = self.get_feedback_type_display()
        #return f"{feedback_type_display} - {self.created_at}"

class Announcement(models.Model):
    message = models.TextField()
    isActive = models.BooleanField(default=True)
    created_at = models.DateTimeField(default=timezone.now)


class SecurityEvent(models.Model):
    user = models.ForeignKey(User, on_delete=models.CASCADE, null=True, blank=True)
    event_type = models.CharField(max_length=50)  # e.g., 'login_success', 'login_failure'
    ip_address = models.GenericIPAddressField()
    timestamp = models.DateTimeField(auto_now_add=True)
    details = models.TextField(blank=True)

    def __str__(self):
        return f"{self.event_type} - {self.user or 'Unknown user'} - {self.timestamp}"


class ExampleModel(models.Model):
    name = models.CharField(max_length=255)  
    updated_at = models.DateTimeField(auto_now=True)  # Automatically updates the timestamp on save

    def __str__(self):
<<<<<<< HEAD
        feedback_type_display = self.get_feedback_type_display()
        return f"{feedback_type_display} - {self.created_at}"
    

class ContactSubmission(models.Model):
    first_name = models.CharField(max_length=100)
    last_name = models.CharField(max_length=100)
    email = models.EmailField()
    message = models.TextField()
    created_at = models.DateTimeField(auto_now_add=True)

    def __str__(self):
        return f"{self.first_name} {self.last_name} ({self.email})"

=======
        return self.name

class Job(models.Model):
    title = models.CharField(max_length=200)
    description = HTMLField()
    location = models.CharField(max_length=100,choices=[("Remote","Remote"),("OnSite","OnSite")])
    job_type = models.CharField(max_length=50, choices=[('FT', 'Full-time'), ('PT', 'Part-time'), ('CT', 'Contract')])
    posted_date = models.DateField(auto_now_add=True)
    closing_date = models.DateField()

    def __str__(self):
        return self.title
    
class JobApplication(models.Model):
    job = models.ForeignKey(Job, on_delete=models.CASCADE, related_name="applications")
    name = models.CharField(max_length=100)
    email = models.EmailField()
    resume = models.FileField(upload_to="resumes/")
    cover_letter = models.TextField()
    applied_date = models.DateTimeField(auto_now_add=True)
>>>>>>> 0feec230

    def __str__(self):
        return f"{self.name} - {self.job.title}"

#Leaderboard
class LeaderBoardTable(models.Model):
    user = models.ForeignKey(User, on_delete=models.CASCADE)
    category = models.CharField(max_length=200)
    total_points = models.IntegerField(default=0)
    


    def __str__(self):
        return f"{self.user.first_name} {self.user.last_name} ({self.category}) - {self.total_points} POINTS"
class Experience(models.Model):
    name = models.CharField(max_length=100)
    feedback = models.TextField()
    created_at = models.DateTimeField(auto_now_add=True)

    def __str__(self):
        return f"{self.name} - {self.feedback[:50]}"
<|MERGE_RESOLUTION|>--- conflicted
+++ resolved
@@ -12,15 +12,14 @@
 from django.core.exceptions import ValidationError
 from tinymce.models import HTMLField
 from django.contrib.auth.models import User 
-<<<<<<< HEAD
 from django.contrib.auth.models import AbstractUser
 
-=======
+
 from django.db import models
 from django.utils import timezone
 from datetime import timedelta
 from django.utils.timezone import now
->>>>>>> 0feec230
+
 
 from django.utils.text import slugify
 
@@ -410,7 +409,7 @@
     updated_at = models.DateTimeField(auto_now=True)  # Automatically updates the timestamp on save
 
     def __str__(self):
-<<<<<<< HEAD
+      
         feedback_type_display = self.get_feedback_type_display()
         return f"{feedback_type_display} - {self.created_at}"
     
@@ -425,7 +424,6 @@
     def __str__(self):
         return f"{self.first_name} {self.last_name} ({self.email})"
 
-=======
         return self.name
 
 class Job(models.Model):
@@ -446,7 +444,7 @@
     resume = models.FileField(upload_to="resumes/")
     cover_letter = models.TextField()
     applied_date = models.DateTimeField(auto_now_add=True)
->>>>>>> 0feec230
+
 
     def __str__(self):
         return f"{self.name} - {self.job.title}"
