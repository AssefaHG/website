--- conflicted
+++ resolved
@@ -9,11 +9,11 @@
 from django.utils.translation import gettext_lazy as _
 from tinymce.models import HTMLField
 from django.contrib.auth.models import User 
-<<<<<<< HEAD
+
 from django.utils.text import slugify
-=======
+
 import secrets
->>>>>>> 465de420
+
 
 from .mixins import AbstractBaseSet, CustomUserManager
 from .validators import StudentIdValidator
