import uuid

from django.db.models.deletion import PROTECT
from django.db import models
from django.core.mail import send_mail
from django.conf import settings
from django.contrib.auth.models import PermissionsMixin
from django.contrib.auth.base_user import AbstractBaseUser
from django.utils.translation import gettext_lazy as _
from tinymce.models import HTMLField
from django.contrib.auth.models import User 

from .mixins import AbstractBaseSet, CustomUserManager
from .validators import StudentIdValidator

class User(AbstractBaseUser, PermissionsMixin):
    """
    A User model with admin-compliant permissions.
    email and password are required. Other fields are optional.
    """

    first_name = models.CharField(_("first name"), max_length=150, blank=True)
    last_name = models.CharField(_("last name"), max_length=150, blank=True)
    email = models.EmailField(_("deakin email address"), blank=False, unique=True)
    is_staff = models.BooleanField(
        _("staff status"),
        default=False,
        help_text=_("Designates whether the user can log into this admin site."),
    )
    is_active = models.BooleanField(
        _("active"),
        default=True,
        help_text=_(
            "Designates whether this user should be treated as active. "
            "Unselect this instead of deleting accounts."
        ),
    )
    created_at = models.DateTimeField(_("created_at"), auto_now_add=True)
    updated_at = models.DateTimeField(_("updated_at"), auto_now=True)

    EMAIL_FIELD = "email"
    USERNAME_FIELD = "email"

    objects = CustomUserManager()

    class Meta:
        verbose_name = _("user")
        verbose_name_plural = _("users")

    def __str__(self):
        return self.get_full_name()

    def clean(self):
        super().clean()
        self.email = self.__class__.objects.normalize_email(self.email)

    def get_full_name(self):
        """
        Return the first_name plus the last_name, with a space in between.
        """
        full_name = "%s %s" % (self.first_name, self.last_name)
        return full_name.strip()

    def get_short_name(self):
        """Return the short name for the user."""
        return self.first_name

    def email_user(self, subject, message, from_email=None, **kwargs):
        """Send an email to this user."""
        send_mail(subject, message, from_email, [self.email], **kwargs)

class Project(AbstractBaseSet):

    id = models.UUIDField(default=uuid.uuid4, primary_key=True, unique=True)
    title = models.CharField(_("project title"), max_length=150, blank=True)

    def __str__(self) -> str:
        return self.title


class Course(AbstractBaseSet):

    id = models.UUIDField(default=uuid.uuid4, primary_key=True, unique=True)
    title = models.CharField(_("course title"), max_length=150, blank=True)
    code = models.CharField(_("course code"), max_length=150, blank=True)
    is_postgraduate = models.BooleanField(_("postgraduate status"), default=False)

    def __str__(self) -> str:
        return self.title


class Student(AbstractBaseSet):

    T1 = 'T1'
    T2 = 'T2'
    T3 = 'T3'
    TRIMESTERS = [
        (T1, 'Trimester 1'),
        (T2, 'Trimester 2'),
        (T3, 'Trimester 3'),
    ]

    SIT782 = 'SIT782'
    SIT764 = 'SIT764'
    UNITS = [
        (SIT782, 'SIT782'),
        (SIT764, 'SIT764'),
    ]

    student_id_validator = StudentIdValidator()

    id = models.BigIntegerField(
        _("student_id"),
        primary_key=True,
        unique=True,
        help_text=_("Required. Enter Deakin Student ID. Digits only."),
        validators=[StudentIdValidator],
        error_messages={
            "unique": _("A user with that Student ID already exists."),
        },
    )
    user = models.OneToOneField(settings.AUTH_USER_MODEL, on_delete=PROTECT, related_name="users", blank=False, null=False)
    year = models.PositiveIntegerField(blank=True)
    trimester = models.CharField(_("trimester"), choices=TRIMESTERS, max_length=10, blank=True)
    unit = models.CharField(_("unit"), choices=UNITS, max_length=50, blank=True)
    course = models.ForeignKey(Course, on_delete=PROTECT, related_name="course", blank=True, null=True)
    p1 = models.ForeignKey(Project, on_delete=PROTECT, related_name="p1", blank=False, null=False)
    p2 = models.ForeignKey(Project, on_delete=PROTECT, related_name="p2", blank=False, null=False)
    p3 = models.ForeignKey(Project, on_delete=PROTECT, related_name="p3", blank=False, null=False)
    allocated = models.ForeignKey(Project, on_delete=PROTECT, related_name="allocated", blank=True, null=True)

    def __str__(self) -> str:
        return str(self.user)
<<<<<<< HEAD
    
class Skill(models.Model):
    name = models.CharField(max_length=255)
    description = models.TextField()
=======

class Contact(models.Model):
    name=models.CharField(max_length=100)
    email=models.CharField(max_length=200)
    message=models.TextField(max_length=1000)
>>>>>>> 38d1ded4

    def __str__(self):
        return self.name

<<<<<<< HEAD
class Progress(models.Model):
    student = models.ForeignKey(Student, on_delete=models.CASCADE)
    skill = models.ForeignKey(Skill, on_delete=models.CASCADE)
    progress = models.IntegerField()

    def __str__(self):
        return f'{self.student} - {self.skill}: {self.progress}%'
=======

class Article(models.Model):
    title = models.CharField(max_length=255)
    content = HTMLField()
    date = models.DateField(auto_now_add=True)
    author = models.ForeignKey(User, on_delete=models.CASCADE)
    featured = models.BooleanField(default=False)
    likes = models.ManyToManyField(User, related_name='likes', blank=True)
>>>>>>> 38d1ded4
<|MERGE_RESOLUTION|>--- conflicted
+++ resolved
@@ -131,23 +131,23 @@
 
     def __str__(self) -> str:
         return str(self.user)
-<<<<<<< HEAD
+
     
 class Skill(models.Model):
     name = models.CharField(max_length=255)
     description = models.TextField()
-=======
+
 
 class Contact(models.Model):
     name=models.CharField(max_length=100)
     email=models.CharField(max_length=200)
     message=models.TextField(max_length=1000)
->>>>>>> 38d1ded4
+
 
     def __str__(self):
         return self.name
 
-<<<<<<< HEAD
+
 class Progress(models.Model):
     student = models.ForeignKey(Student, on_delete=models.CASCADE)
     skill = models.ForeignKey(Skill, on_delete=models.CASCADE)
@@ -155,7 +155,7 @@
 
     def __str__(self):
         return f'{self.student} - {self.skill}: {self.progress}%'
-=======
+
 
 class Article(models.Model):
     title = models.CharField(max_length=255)
@@ -164,4 +164,3 @@
     author = models.ForeignKey(User, on_delete=models.CASCADE)
     featured = models.BooleanField(default=False)
     likes = models.ManyToManyField(User, related_name='likes', blank=True)
->>>>>>> 38d1ded4
