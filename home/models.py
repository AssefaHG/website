import uuid

from django.db.models.deletion import PROTECT
from django.db import models
from django.core.mail import send_mail
from django.conf import settings
from django.contrib.auth.models import PermissionsMixin
from django.contrib.auth.models import User
from django.contrib.auth import get_user_model
from django.contrib.auth.base_user import AbstractBaseUser
from django.utils.translation import gettext_lazy as _
from django.core.exceptions import ValidationError
from tinymce.models import HTMLField
<<<<<<< HEAD
=======
from django.contrib.auth.models import User 
from django.contrib.auth.models import AbstractUser


>>>>>>> edcef878
from django.db import models
from django.utils import timezone
from datetime import timedelta
from django.utils.timezone import now
<<<<<<< HEAD
=======


>>>>>>> edcef878
from django.utils.text import slugify

import secrets


from .mixins import AbstractBaseSet, CustomUserManager
from .validators import StudentIdValidator
from django.db import models

import nh3

class APIModel(models.Model):
    name = models.CharField(max_length=255)
    field_name = models.CharField(max_length=255, default="Default Value")
    description = models.TextField()
    created_at = models.DateTimeField(auto_now_add=True)

    def __str__(self):
        return self.name
   
    def __str__(self):
        return self.field_name
    
class User(AbstractBaseUser, PermissionsMixin):
    """
    A User model with admin-compliant permissions.
    email and password are required. Other fields are optional.
    """

    first_name = models.CharField(_("first name"), max_length=150, blank=True)
    last_name = models.CharField(_("last name"), max_length=150, blank=True)
    email = models.EmailField(_("deakin email address"), blank=False, unique=True)
    is_staff = models.BooleanField(
        _("staff status"),
        default=False,
        help_text=_("Designates whether the user can log into this admin site."),
    )
    is_active = models.BooleanField(
        _("active"),
        default=True,
        help_text=_(
            "Designates whether this user should be treated as active. "
            "Unselect this instead of deleting accounts."
        ),
    )
    is_verified = models.BooleanField(
        _("verified"),
        default=False,
        help_text=_("Designates whether the user has verified their account."),
    )
    created_at = models.DateTimeField(_("created_at"), auto_now_add=True)
    updated_at = models.DateTimeField(_("updated_at"), auto_now=True)
    
    last_activity = models.DateTimeField(null=True, blank=True, default=now)

    EMAIL_FIELD = "email"
    USERNAME_FIELD = "email"

    objects = CustomUserManager()

    class Meta:
        verbose_name = _("user")
        verbose_name_plural = _("users")

    def __str__(self):
        return self.get_full_name()

    def clean(self):
        super().clean()
        self.email = self.__class__.objects.normalize_email(self.email)

    def get_full_name(self):
        """
        Return the first_name plus the last_name, with a space in between.
        """
        full_name = "%s %s" % (self.first_name, self.last_name)
        return full_name.strip()

    def get_short_name(self):
        """Return the short name for the user."""
        return self.first_name

    def email_user(self, subject, message, from_email=None, **kwargs):
        """Send an email to this user."""
        send_mail(subject, message, from_email, [self.email], **kwargs)
    def activate_user(self):
        """ Mark the user as verified and active."""
        self.is_verified = True
        self.is_active = True
        self.save()
        print(f"User {self.email} has been activated and verified.")


#Search Bar Models:

class Webpage(models.Model):
    id = models.UUIDField(default=uuid.uuid4, primary_key=True, unique=True)
    url = models.CharField(max_length=100)
    title = models.CharField(max_length=100)
    
    def __str__(self) -> str:
        return self.title


class Project(AbstractBaseSet):

    PROJECT_CHOICES = [
        ('AppAttack', 'AppAttack'),
        ('Malware', 'Malware'),
        ('PT-GUI', 'PT-GUI'),
        ('Smishing_Detection', 'Smishing Detection'),
        ('Deakin_CyberSafe_VR', 'Deakin CyberSafe VR'),
        ('Deakin_Threat_Mirror', 'Deakin Threat Mirror'),
        ('Company_Website_Development', 'Company Website Development'),
    ]

    id = models.UUIDField(default=uuid.uuid4, primary_key=True, unique=True)
    title = models.CharField(_("project title"), max_length=150, choices=PROJECT_CHOICES, blank=False)

    def __str__(self) -> str:
        return self.get_title_display()


class Course(AbstractBaseSet):

    id = models.UUIDField(default=uuid.uuid4, primary_key=True, unique=True)
    title = models.CharField(_("course title"), max_length=150, blank=True)
    code = models.CharField(_("course code"), max_length=150, blank=True)
    is_postgraduate = models.BooleanField(_("postgraduate status"), default=False)

    def __str__(self):
        return self.title

class Skill(models.Model):
    name = models.CharField(max_length=255)
    description = models.TextField()
    slug = models.SlugField(blank=True)

    def __str__(self):
        return self.name

class Student(AbstractBaseSet):

    T1 = 'T1'
    T2 = 'T2'
    T3 = 'T3'
    TRIMESTERS = [
        (T1, 'Trimester 1'),
        (T2, 'Trimester 2'),
        (T3, 'Trimester 3'),
    ]

    SIT782 = 'SIT782'
    SIT764 = 'SIT764'
    SIT378 = 'SIT378'
    SIT374 = 'SIT374'
    UNITS = [
        (SIT782, 'SIT782'),
        (SIT764, 'SIT764'),
        (SIT378, 'SIT378'),
        (SIT374, 'SIT374'),
    ]

    COURSES = [
        ('BDS', 'Bachelor of Data Science'),
        ('BCS', 'Bachelor of Computer Science'),
        ('BCYB', 'Bachelor of Cyber Security'),
        ('BIT', 'Bachelor of Information Technology'),
        ('BSE', 'Bachelor of Software Enginerring'),
        ('BAI', 'Bachelor of AI'),
        ('MAAI', 'Master of Applied AI'),
        ('MDS', 'Master of Data Science'),
        ('MIT', 'Master of Information Technology'),
        ('MITM', 'Master of IT Management'),
        ('MCS', 'Master of Cyber Security')

    ]


    student_id_validator = StudentIdValidator()

    id = models.BigIntegerField(
        _("student_id"),
        primary_key=True,
        unique=True,
        help_text=_("Required. Enter Deakin Student ID. Digits only."),
        validators=[StudentIdValidator],
        error_messages={
            "unique": _("A user with that Student ID already exists."),
        },
    )
    user = models.OneToOneField(settings.AUTH_USER_MODEL, on_delete=PROTECT, related_name="users", blank=False, null=False)
    year = models.PositiveIntegerField(blank=True)
    trimester = models.CharField(_("trimester"), choices=TRIMESTERS, max_length=10, blank=True)
    unit = models.CharField(_("unit"), choices=UNITS, max_length=50, blank=True)
    course = models.CharField(max_length=10, choices=COURSES, blank=True, null=True)
    p1 = models.ForeignKey(Project, on_delete=models.PROTECT, related_name="p1_preferences", null=True, blank=True)
    p2 = models.ForeignKey(Project, on_delete=models.PROTECT, related_name="p2_preferences", null=True, blank=True)
    p3 = models.ForeignKey(Project, on_delete=models.PROTECT, related_name="p3_preferences", null=True, blank=True)

    def clean(self):
        if self.p1 == self.p2 or self.p1 == self.p3 or self.p2 == self.p3:
            raise ValidationError("Project preferences p1, p2, and p3 must be unique.")
    allocated = models.ForeignKey(Project, on_delete=PROTECT, related_name="allocated", blank=True, null=True)
    skills = models.ManyToManyField(Skill, through='Progress')
    
    def __str__(self) -> str:
        return str(self.user)

    

# class Skill(models.Model):
#     name = models.CharField(max_length=255)
#     description = models.TextField()
#     def __str__(self):
#         return self.name




#Contact Model
class Contact(models.Model):
    name = models.CharField(max_length=100)
    email = models.EmailField(max_length=200)
    message = models.TextField(max_length=1000)

    def save(self, *args, **kwargs):
        self.name = nh3.clean(self.name, tags=set(), attributes={}, link_rel=None)
        self.message = nh3.clean(self.message, tags=set(), attributes={}, link_rel=None)
        super(Contact, self).save(*args, **kwargs)

class DDT_contact(models.Model):
    fullname=models.CharField(max_length=100)
    email=models.CharField(max_length=200)
    mobile=models.CharField(max_length=200)
    message=models.TextField(max_length=1000)
    
    def __str__(self):
        return self.fullname
    class Meta:
        verbose_name = "DDT_contact"
        verbose_name_plural = "DDT_contact"
    

# class Contact_central(models.Model):
#     name=models.CharField(max_length=100)
#     email=models.CharField(max_length=200)
#     message=models.TextField(max_length=1000)

#     def __str__(self):
#         return self.name


class Progress(models.Model):
    student = models.ForeignKey('Student', on_delete=models.CASCADE)
    skill = models.ForeignKey('Skill', on_delete=models.CASCADE)
    progress = models.IntegerField(default=0)
    completed = models.BooleanField(default=False)

    class Meta:
        unique_together = ('student', 'skill')

    def __str__(self):

        return f'{self.student} - {self.skill.name}: {self.progress}%'

        return f'{self.student} - {self.skill}: {"Completed" if self.completed else "Not completed"}'



class Article(models.Model):
    title = models.CharField(max_length=255)
    content = HTMLField()
    date = models.DateField(auto_now_add=True)
    author = models.ForeignKey(User, on_delete=models.CASCADE)
    featured = models.BooleanField(default=False)
    likes = models.ManyToManyField(User, related_name='likes', blank=True)



class Smishingdetection_join_us(models.Model):
    name= models.CharField(max_length=100)
    email= models.CharField(max_length=200)
    message= models.TextField(max_length=1000)

class Projects_join_us(models.Model):
    name = models.CharField(max_length=100)
    email = models.EmailField(max_length=200)
    message = models.TextField(max_length=1000)
    page_name = models.CharField(max_length=100)

#class Feedback(models.Model):
#    name = models.CharField(max_length=100)
#    feedback = models.TextField()
#    rating = models.CharField(max_length=20)

class Profile(models.Model):
    user = models.OneToOneField(User, on_delete=models.CASCADE)
    avatar = models.ImageField(upload_to='avatars/', null=True, blank=True)
    bio = models.TextField(max_length=500, blank=True, null=True)

    def __str__(self):
        return self.user.username

    
class CyberChallenge(models.Model):
    DIFFICULTY_CHOICES = [
        ('easy', 'Easy'),
        ('medium', 'Medium'),
        ('hard', 'Hard'),
    ]
    CATEGORY_CHOICES = [
        ('network', 'Network Security'),
        ('web', 'Web Application Security'),
        ('crypto', 'Cryptography'),
        ('general', 'General Knowledge'),
    ]
    
    title = models.CharField(max_length=200)
    description = models.TextField()
    question = models.TextField()
    choices = models.JSONField()  # For multiple choice questions
    correct_answer = models.CharField(max_length=200)
    explanation = models.TextField()
    difficulty = models.CharField(max_length=10, choices=DIFFICULTY_CHOICES)
    category = models.CharField(max_length=20, choices=CATEGORY_CHOICES)
    points = models.IntegerField(default=10)

class UserChallenge(models.Model):
    user = models.ForeignKey(User, on_delete=models.CASCADE)
    challenge = models.ForeignKey(CyberChallenge, on_delete=models.CASCADE)
    completed = models.BooleanField(default=False)
    score = models.IntegerField(default=0)



class BlogPost(models.Model): 
    title = models.CharField(max_length=255)
    body = models.TextField()
    created_at = models.DateTimeField(auto_now_add=True)
    page_name = models.CharField(max_length=100)

    def __str__(self):
        return self.title

    


    User = get_user_model()

#class Feedback(models.Model):
    #GENERAL_INQUIRY = 'general'
    #BUG = 'bug'
    #IMPROVEMENT = 'improvement'
    #FEATURE_REQUEST = 'feature'

    #FEEDBACK_TYPES = [
    #    (GENERAL_INQUIRY, 'General Inquiry'),
    #    (BUG, 'Bug Report'),
    #    (IMPROVEMENT, 'Improvement Suggestion'),
    #    (FEATURE_REQUEST, 'Request for a Feature')
    #]

    #user = models.ForeignKey(
    #    User,
    #    on_delete=models.CASCADE,
    #    null=True,
    #    blank=True,
    #)
    #feedback_type = models.CharField(
    #    max_length=20,
    #    choices=FEEDBACK_TYPES,
    #)
    #content = models.TextField()
    #created_at = models.DateTimeField(auto_now_add=True)

    #def __str__(self):
        #feedback_type_display = self.get_feedback_type_display()
        #return f"{feedback_type_display} - {self.created_at}"

class Announcement(models.Model):
    message = models.TextField()
    isActive = models.BooleanField(default=True)
    created_at = models.DateTimeField(default=timezone.now)


class SecurityEvent(models.Model):
    user = models.ForeignKey(User, on_delete=models.CASCADE, null=True, blank=True)
    event_type = models.CharField(max_length=50)  # e.g., 'login_success', 'login_failure'
    ip_address = models.GenericIPAddressField()
    timestamp = models.DateTimeField(auto_now_add=True)
    details = models.TextField(blank=True)

    def __str__(self):
        return f"{self.event_type} - {self.user or 'Unknown user'} - {self.timestamp}"


class ExampleModel(models.Model):
    name = models.CharField(max_length=255)  
    updated_at = models.DateTimeField(auto_now=True)  # Automatically updates the timestamp on save

    def __str__(self):
      
        feedback_type_display = self.get_feedback_type_display()
        return f"{feedback_type_display} - {self.created_at}"
    

class ContactSubmission(models.Model):
    first_name = models.CharField(max_length=100)
    last_name = models.CharField(max_length=100)
    email = models.EmailField()
    message = models.TextField()
    created_at = models.DateTimeField(auto_now_add=True)

    def __str__(self):
        return f"{self.first_name} {self.last_name} ({self.email})"

        return self.name

class Job(models.Model):
    title = models.CharField(max_length=200)
    description = HTMLField()
    location = models.CharField(max_length=100,choices=[("Remote","Remote"),("OnSite","OnSite")])
    job_type = models.CharField(max_length=50, choices=[('FT', 'Full-time'), ('PT', 'Part-time'), ('CT', 'Contract')])
    posted_date = models.DateField(auto_now_add=True)
    closing_date = models.DateField()

    def __str__(self):
        return self.title
    
class JobApplication(models.Model):
    job = models.ForeignKey(Job, on_delete=models.CASCADE, related_name="applications")
    name = models.CharField(max_length=100)
    email = models.EmailField()
    resume = models.FileField(upload_to="resumes/")
    cover_letter = models.TextField()
    applied_date = models.DateTimeField(auto_now_add=True)


    def __str__(self):
        return f"{self.name} - {self.job.title}"

#Leaderboard
class LeaderBoardTable(models.Model):
    user = models.ForeignKey(User, on_delete=models.CASCADE)
    category = models.CharField(max_length=200)
    total_points = models.IntegerField(default=0)
    


    def __str__(self):
        return f"{self.user.first_name} {self.user.last_name} ({self.category}) - {self.total_points} POINTS"
class Experience(models.Model):
    name = models.CharField(max_length=100)
    feedback = models.TextField()
    created_at = models.DateTimeField(auto_now_add=True)

    def __str__(self):
        return f"{self.name} - {self.feedback[:50]}"
<|MERGE_RESOLUTION|>--- conflicted
+++ resolved
@@ -11,22 +11,12 @@
 from django.utils.translation import gettext_lazy as _
 from django.core.exceptions import ValidationError
 from tinymce.models import HTMLField
-<<<<<<< HEAD
-=======
-from django.contrib.auth.models import User 
-from django.contrib.auth.models import AbstractUser
-
-
->>>>>>> edcef878
+
+
 from django.db import models
 from django.utils import timezone
 from datetime import timedelta
 from django.utils.timezone import now
-<<<<<<< HEAD
-=======
-
-
->>>>>>> edcef878
 from django.utils.text import slugify
 
 import secrets
