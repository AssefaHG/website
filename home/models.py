--- conflicted
+++ resolved
@@ -417,15 +417,14 @@
     def __str__(self):
         return f"{self.name} - {self.job.title}"
 
-<<<<<<< HEAD
-    
-=======
 #Leaderboard
 class LeaderBoardTable(models.Model):
     user = models.ForeignKey(User, on_delete=models.CASCADE)
     category = models.CharField(max_length=200)
     total_points = models.IntegerField(default=0)
     
+
+
     def __str__(self):
         return f"{self.user.first_name} {self.user.last_name} ({self.category}) - {self.total_points} POINTS"
 class Experience(models.Model):
@@ -435,4 +434,3 @@
 
     def __str__(self):
         return f"{self.name} - {self.feedback[:50]}"
->>>>>>> 649f3fc9
