--- conflicted
+++ resolved
@@ -389,15 +389,14 @@
     def __str__(self):
         return f"{self.event_type} - {self.user or 'Unknown user'} - {self.timestamp}"
 
-<<<<<<< HEAD
-#Example model for cron job
+
 class ExampleModel(models.Model):
     name = models.CharField(max_length=255)  
     updated_at = models.DateTimeField(auto_now=True)  # Automatically updates the timestamp on save
 
     def __str__(self):
         return self.name
-=======
+
 class Job(models.Model):
     title = models.CharField(max_length=200)
     description = HTMLField()
@@ -421,4 +420,3 @@
         return f"{self.name} - {self.job.title}"
 
     
->>>>>>> 4835d13d
