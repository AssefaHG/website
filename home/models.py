import uuid

from django.db.models.deletion import PROTECT
from django.db import models
from django.core.mail import send_mail
from django.conf import settings
from django.contrib.auth.models import PermissionsMixin
from django.contrib.auth.models import User
from django.contrib.auth import get_user_model
from django.contrib.auth.base_user import AbstractBaseUser
from django.utils.translation import gettext_lazy as _
from django.core.exceptions import ValidationError
from tinymce.models import HTMLField
from django.contrib.auth.models import User 
from django.db import models


from django.utils.text import slugify

import secrets


from .mixins import AbstractBaseSet, CustomUserManager
from .validators import StudentIdValidator
from django.db import models

class User(AbstractBaseUser, PermissionsMixin):
    """
    A User model with admin-compliant permissions.
    email and password are required. Other fields are optional.
    """

    first_name = models.CharField(_("first name"), max_length=150, blank=True)
    last_name = models.CharField(_("last name"), max_length=150, blank=True)
    email = models.EmailField(_("deakin email address"), blank=False, unique=True)
    is_staff = models.BooleanField(
        _("staff status"),
        default=False,
        help_text=_("Designates whether the user can log into this admin site."),
    )
    is_active = models.BooleanField(
        _("active"),
        default=True,
        help_text=_(
            "Designates whether this user should be treated as active. "
            "Unselect this instead of deleting accounts."
        ),
    )
    created_at = models.DateTimeField(_("created_at"), auto_now_add=True)
    updated_at = models.DateTimeField(_("updated_at"), auto_now=True)

    EMAIL_FIELD = "email"
    USERNAME_FIELD = "email"

    objects = CustomUserManager()

    class Meta:
        verbose_name = _("user")
        verbose_name_plural = _("users")

    def __str__(self):
        return self.get_full_name()

    def clean(self):
        super().clean()
        self.email = self.__class__.objects.normalize_email(self.email)

    def get_full_name(self):
        """
        Return the first_name plus the last_name, with a space in between.
        """
        full_name = "%s %s" % (self.first_name, self.last_name)
        return full_name.strip()

    def get_short_name(self):
        """Return the short name for the user."""
        return self.first_name

    def email_user(self, subject, message, from_email=None, **kwargs):
        """Send an email to this user."""
        send_mail(subject, message, from_email, [self.email], **kwargs)

#Search Bar Models:

class Webpage(models.Model):
    id = models.UUIDField(default=uuid.uuid4, primary_key=True, unique=True)
    url = models.CharField(max_length=100)
    title = models.CharField(max_length=100)
    
    def __str__(self) -> str:
        return self.title


class Project(AbstractBaseSet):

    PROJECT_CHOICES = [
        ('AppAttack', 'AppAttack'),
        ('Malware', 'Malware'),
        ('PT-GUI', 'PT-GUI'),
        ('Smishing_Detection', 'Smishing Detection'),
        ('Deakin_CyberSafe_VR', 'Deakin CyberSafe VR'),
        ('Deakin_Threat_Mirror', 'Deakin Threat Mirror'),
        ('Company_Website_Development', 'Company Website Development'),
    ]

    id = models.UUIDField(default=uuid.uuid4, primary_key=True, unique=True)
    title = models.CharField(_("project title"), max_length=150, choices=PROJECT_CHOICES, blank=False)

    def __str__(self) -> str:
        return self.get_title_display()


class Course(AbstractBaseSet):

    id = models.UUIDField(default=uuid.uuid4, primary_key=True, unique=True)
    title = models.CharField(_("course title"), max_length=150, blank=True)
    code = models.CharField(_("course code"), max_length=150, blank=True)
    is_postgraduate = models.BooleanField(_("postgraduate status"), default=False)

    def __str__(self):
        return self.title

class Skill(models.Model):
    name = models.CharField(max_length=255)
    description = models.TextField()
    slug = models.SlugField(blank=True)

    def __str__(self):
        return self.name

class Student(AbstractBaseSet):

    T1 = 'T1'
    T2 = 'T2'
    T3 = 'T3'
    TRIMESTERS = [
        (T1, 'Trimester 1'),
        (T2, 'Trimester 2'),
        (T3, 'Trimester 3'),
    ]

    SIT782 = 'SIT782'
    SIT764 = 'SIT764'
    SIT378 = 'SIT378'
    SIT374 = 'SIT374'
    UNITS = [
        (SIT782, 'SIT782'),
        (SIT764, 'SIT764'),
        (SIT378, 'SIT378'),
        (SIT374, 'SIT374'),
    ]

    COURSES = [
        ('BDS', 'Bachelor of Data Science'),
        ('BCS', 'Bachelor of Computer Science'),
        ('BCYB', 'Bachelor of Cyber Security'),
        ('BIT', 'Bachelor of Information Technology'),
        ('BSE', 'Bachelor of Software Enginerring'),
        ('BAI', 'Bachelor of AI'),
        ('MAAI', 'Master of Applied AI'),
        ('MDS', 'Master of Data Science'),
        ('MIT', 'Master of Information Technology'),
        ('MITM', 'Master of IT Management'),
        ('MCS', 'Master of Cyber Security')

    ]


    student_id_validator = StudentIdValidator()

    id = models.BigIntegerField(
        _("student_id"),
        primary_key=True,
        unique=True,
        help_text=_("Required. Enter Deakin Student ID. Digits only."),
        validators=[StudentIdValidator],
        error_messages={
            "unique": _("A user with that Student ID already exists."),
        },
    )
    user = models.OneToOneField(settings.AUTH_USER_MODEL, on_delete=PROTECT, related_name="users", blank=False, null=False)
    year = models.PositiveIntegerField(blank=True)
    trimester = models.CharField(_("trimester"), choices=TRIMESTERS, max_length=10, blank=True)
    unit = models.CharField(_("unit"), choices=UNITS, max_length=50, blank=True)
    course = models.CharField(max_length=10, choices=COURSES, blank=True, null=True)
    p1 = models.ForeignKey(Project, on_delete=models.PROTECT, related_name="p1_preferences", null=True, blank=True)
    p2 = models.ForeignKey(Project, on_delete=models.PROTECT, related_name="p2_preferences", null=True, blank=True)
    p3 = models.ForeignKey(Project, on_delete=models.PROTECT, related_name="p3_preferences", null=True, blank=True)

    def clean(self):
        if self.p1 == self.p2 or self.p1 == self.p3 or self.p2 == self.p3:
            raise ValidationError("Project preferences p1, p2, and p3 must be unique.")
    allocated = models.ForeignKey(Project, on_delete=PROTECT, related_name="allocated", blank=True, null=True)
    skills = models.ManyToManyField(Skill, through='Progress')
    
    def __str__(self) -> str:
        return str(self.user)

    

# class Skill(models.Model):
#     name = models.CharField(max_length=255)
#     description = models.TextField()
#     def __str__(self):
#         return self.name





class Contact(models.Model):
    name=models.CharField(max_length=100)
    email=models.CharField(max_length=200)
    message=models.TextField(max_length=1000)
    
    def __str__(self):
        return self.name

class DDT_contact(models.Model):
    fullname=models.CharField(max_length=100)
    email=models.CharField(max_length=200)
    mobile=models.CharField(max_length=200)
    message=models.TextField(max_length=1000)
    
    def __str__(self):
        return self.fullname
    class Meta:
        verbose_name = "DDT_contact"
        verbose_name_plural = "DDT_contact"
    

# class Contact_central(models.Model):
#     name=models.CharField(max_length=100)
#     email=models.CharField(max_length=200)
#     message=models.TextField(max_length=1000)

#     def __str__(self):
#         return self.name


class Progress(models.Model):
    student = models.ForeignKey('Student', on_delete=models.CASCADE)
    skill = models.ForeignKey('Skill', on_delete=models.CASCADE)
    progress = models.IntegerField(default=0)
    completed = models.BooleanField(default=False)

    class Meta:
        unique_together = ('student', 'skill')

    def __str__(self):

        return f'{self.student} - {self.skill.name}: {self.progress}%'

        return f'{self.student} - {self.skill}: {"Completed" if self.completed else "Not completed"}'



class Article(models.Model):
    title = models.CharField(max_length=255)
    content = HTMLField()
    date = models.DateField(auto_now_add=True)
    author = models.ForeignKey(User, on_delete=models.CASCADE)
    featured = models.BooleanField(default=False)
    likes = models.ManyToManyField(User, related_name='likes', blank=True)



class Smishingdetection_join_us(models.Model):
    name= models.CharField(max_length=100)
    email= models.CharField(max_length=200)
    message= models.TextField(max_length=1000)

class Projects_join_us(models.Model):
    name = models.CharField(max_length=100)
    email = models.EmailField(max_length=200)
    message = models.TextField(max_length=1000)
    page_name = models.CharField(max_length=100)

<<<<<<< HEAD


class SecurityEvent(models.Model):
    user = models.ForeignKey(User, on_delete=models.CASCADE, null=True, blank=True)
    event_type = models.CharField(max_length=50)  # e.g., 'login_success', 'login_failure'
    ip_address = models.GenericIPAddressField()
    timestamp = models.DateTimeField(auto_now_add=True)
    details = models.TextField(blank=True)

    def __str__(self):
        return f"{self.event_type} - {self.user or 'Unknown user'} - {self.timestamp}"
=======
class Feedback(models.Model):
    name = models.CharField(max_length=100)
    feedback = models.TextField()
    rating = models.CharField(max_length=20)

class Profile(models.Model):
    user = models.OneToOneField(User, on_delete=models.CASCADE)
    avatar = models.ImageField(upload_to='avatars/', null=True, blank=True)
    bio = models.TextField(max_length=500, blank=True, null=True)

    def __str__(self):
        return self.user.username

    
class CyberChallenge(models.Model):
    DIFFICULTY_CHOICES = [
        ('easy', 'Easy'),
        ('medium', 'Medium'),
        ('hard', 'Hard'),
    ]
    CATEGORY_CHOICES = [
        ('network', 'Network Security'),
        ('web', 'Web Application Security'),
        ('crypto', 'Cryptography'),
        ('general', 'General Knowledge'),
    ]
    
    title = models.CharField(max_length=200)
    description = models.TextField()
    question = models.TextField()
    choices = models.JSONField()  # For multiple choice questions
    correct_answer = models.CharField(max_length=200)
    explanation = models.TextField()
    difficulty = models.CharField(max_length=10, choices=DIFFICULTY_CHOICES)
    category = models.CharField(max_length=20, choices=CATEGORY_CHOICES)
    points = models.IntegerField(default=10)

class UserChallenge(models.Model):
    user = models.ForeignKey(User, on_delete=models.CASCADE)
    challenge = models.ForeignKey(CyberChallenge, on_delete=models.CASCADE)
    completed = models.BooleanField(default=False)
    score = models.IntegerField(default=0)



class BlogPost(models.Model): 
    title = models.CharField(max_length=255)
    body = models.TextField()
    created_at = models.DateTimeField(auto_now_add=True)
    page_name = models.CharField(max_length=100)

    def __str__(self):
        return self.title

    


    User = get_user_model()

class Feedback(models.Model):
    GENERAL_INQUIRY = 'general'
    BUG = 'bug'
    IMPROVEMENT = 'improvement'
    FEATURE_REQUEST = 'feature'

    FEEDBACK_TYPES = [
        (GENERAL_INQUIRY, 'General Inquiry'),
        (BUG, 'Bug Report'),
        (IMPROVEMENT, 'Improvement Suggestion'),
        (FEATURE_REQUEST, 'Request for a Feature')
    ]

    user = models.ForeignKey(
        User,
        on_delete=models.CASCADE,
        null=True,
        blank=True,
    )
    feedback_type = models.CharField(
        max_length=20,
        choices=FEEDBACK_TYPES,
    )
    content = models.TextField()
    created_at = models.DateTimeField(auto_now_add=True)

    def __str__(self):
        feedback_type_display = self.get_feedback_type_display()
        return f"{feedback_type_display} - {self.created_at}"

>>>>>>> 6438908e
<|MERGE_RESOLUTION|>--- conflicted
+++ resolved
@@ -276,19 +276,7 @@
     message = models.TextField(max_length=1000)
     page_name = models.CharField(max_length=100)
 
-<<<<<<< HEAD
-
-
-class SecurityEvent(models.Model):
-    user = models.ForeignKey(User, on_delete=models.CASCADE, null=True, blank=True)
-    event_type = models.CharField(max_length=50)  # e.g., 'login_success', 'login_failure'
-    ip_address = models.GenericIPAddressField()
-    timestamp = models.DateTimeField(auto_now_add=True)
-    details = models.TextField(blank=True)
-
-    def __str__(self):
-        return f"{self.event_type} - {self.user or 'Unknown user'} - {self.timestamp}"
-=======
+
 class Feedback(models.Model):
     name = models.CharField(max_length=100)
     feedback = models.TextField()
@@ -378,4 +366,13 @@
         feedback_type_display = self.get_feedback_type_display()
         return f"{feedback_type_display} - {self.created_at}"
 
->>>>>>> 6438908e
+
+class SecurityEvent(models.Model):
+    user = models.ForeignKey(User, on_delete=models.CASCADE, null=True, blank=True)
+    event_type = models.CharField(max_length=50)  # e.g., 'login_success', 'login_failure'
+    ip_address = models.GenericIPAddressField()
+    timestamp = models.DateTimeField(auto_now_add=True)
+    details = models.TextField(blank=True)
+
+    def __str__(self):
+        return f"{self.event_type} - {self.user or 'Unknown user'} - {self.timestamp}"