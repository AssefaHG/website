--- conflicted
+++ resolved
@@ -11,13 +11,9 @@
 from django.utils.translation import gettext_lazy as _
 from django.core.exceptions import ValidationError
 from tinymce.models import HTMLField
-<<<<<<< HEAD
 from django.contrib.auth.models import User 
 from django.db import models
-=======
-from django.contrib.auth.models import User
 from django.utils import timezone
->>>>>>> 5161705c
 
 
 from django.utils.text import slugify
@@ -371,7 +367,11 @@
         feedback_type_display = self.get_feedback_type_display()
         return f"{feedback_type_display} - {self.created_at}"
 
-<<<<<<< HEAD
+class Announcement(models.Model):
+    message = models.TextField()
+    isActive = models.BooleanField(default=True)
+    created_at = models.DateTimeField(default=timezone.now)
+
 
 class SecurityEvent(models.Model):
     user = models.ForeignKey(User, on_delete=models.CASCADE, null=True, blank=True)
@@ -382,12 +382,3 @@
 
     def __str__(self):
         return f"{self.event_type} - {self.user or 'Unknown user'} - {self.timestamp}"
-=======
-class Announcement(models.Model):
-    message = models.TextField()
-    isActive = models.BooleanField(default=True)
-    created_at = models.DateTimeField(default=timezone.now)
-
-    def __str__(self):
-        return self.message[:50] 
->>>>>>> 5161705c
