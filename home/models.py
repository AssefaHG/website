--- conflicted
+++ resolved
@@ -384,15 +384,7 @@
     details = models.TextField(blank=True)
 
     def __str__(self):
-        return self.message[:50] 
-
-class Experience(models.Model):
-    name = models.CharField(max_length=100)
-    feedback = models.TextField()
-    created_at = models.DateTimeField(auto_now_add=True)
-
-    def __str__(self):
-        return f"{self.name} - {self.feedback[:50]}"
+        return f"{self.event_type} - {self.user or 'Unknown user'} - {self.timestamp}"
 
 class Job(models.Model):
     title = models.CharField(max_length=200)
@@ -414,8 +406,7 @@
     applied_date = models.DateTimeField(auto_now_add=True)
 
     def __str__(self):
-<<<<<<< HEAD
-        return self.message[:50] 
+        return f"{self.name} - {self.job.title}"
 
 class Experience(models.Model):
     name = models.CharField(max_length=100)
@@ -423,7 +414,4 @@
     created_at = models.DateTimeField(auto_now_add=True)
 
     def __str__(self):
-        return f"{self.name} - {self.feedback[:50]}"
-=======
-        return f"{self.name} - {self.job.title}"
->>>>>>> 70dc824c
+        return f"{self.name} - {self.feedback[:50]}"