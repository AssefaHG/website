--- conflicted
+++ resolved
@@ -5,11 +5,8 @@
 from django.core.mail import send_mail
 from django.conf import settings
 from django.contrib.auth.models import PermissionsMixin
-<<<<<<< HEAD
+from django.contrib.auth.models import User
 from django.contrib.auth import get_user_model
-=======
-from django.contrib.auth.models import User
->>>>>>> b5bc4412
 from django.contrib.auth.base_user import AbstractBaseUser
 from django.utils.translation import gettext_lazy as _
 from tinymce.models import HTMLField
@@ -247,40 +244,6 @@
     page_name = models.CharField(max_length=100)
 
 
-<<<<<<< HEAD
-    User = get_user_model()
-
-class Feedback(models.Model):
-    GENERAL_INQUIRY = 'general'
-    BUG = 'bug'
-    IMPROVEMENT = 'improvement'
-    FEATURE_REQUEST = 'feature'
-
-    FEEDBACK_TYPES = [
-        (GENERAL_INQUIRY, 'General Inquiry'),
-        (BUG, 'Bug Report'),
-        (IMPROVEMENT, 'Improvement Suggestion'),
-        (FEATURE_REQUEST, 'Request for a Feature')
-    ]
-
-    user = models.ForeignKey(
-        User,
-        on_delete=models.CASCADE,
-        null=True,
-        blank=True,
-    )
-    feedback_type = models.CharField(
-        max_length=20,
-        choices=FEEDBACK_TYPES,
-    )
-    content = models.TextField()
-    created_at = models.DateTimeField(auto_now_add=True)
-
-    def __str__(self):
-        feedback_type_display = self.get_feedback_type_display()
-        return f"{feedback_type_display} - {self.created_at}"
-
-=======
 class Profile(models.Model):
     user = models.OneToOneField(User, on_delete=models.CASCADE)
     avatar = models.ImageField(upload_to='avatars/', null=True, blank=True)
@@ -318,4 +281,39 @@
     challenge = models.ForeignKey(CyberChallenge, on_delete=models.CASCADE)
     completed = models.BooleanField(default=False)
     score = models.IntegerField(default=0)
->>>>>>> b5bc4412
+
+    page_name = models.CharField(max_length=100)
+
+
+    User = get_user_model()
+
+class Feedback(models.Model):
+    GENERAL_INQUIRY = 'general'
+    BUG = 'bug'
+    IMPROVEMENT = 'improvement'
+    FEATURE_REQUEST = 'feature'
+
+    FEEDBACK_TYPES = [
+        (GENERAL_INQUIRY, 'General Inquiry'),
+        (BUG, 'Bug Report'),
+        (IMPROVEMENT, 'Improvement Suggestion'),
+        (FEATURE_REQUEST, 'Request for a Feature')
+    ]
+
+    user = models.ForeignKey(
+        User,
+        on_delete=models.CASCADE,
+        null=True,
+        blank=True,
+    )
+    feedback_type = models.CharField(
+        max_length=20,
+        choices=FEEDBACK_TYPES,
+    )
+    content = models.TextField()
+    created_at = models.DateTimeField(auto_now_add=True)
+
+    def __str__(self):
+        feedback_type_display = self.get_feedback_type_display()
+        return f"{feedback_type_display} - {self.created_at}"
+
