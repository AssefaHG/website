import uuid

from django.db.models.deletion import PROTECT
from django.db import models
from django.core.mail import send_mail
from django.conf import settings
from django.contrib.auth.models import PermissionsMixin
from django.contrib.auth.models import User
from django.contrib.auth.base_user import AbstractBaseUser
from django.utils.translation import gettext_lazy as _
from tinymce.models import HTMLField
from django.contrib.auth.models import User 


from django.utils.text import slugify

import secrets


from .mixins import AbstractBaseSet, CustomUserManager
from .validators import StudentIdValidator

class User(AbstractBaseUser, PermissionsMixin):
    """
    A User model with admin-compliant permissions.
    email and password are required. Other fields are optional.
    """

    first_name = models.CharField(_("first name"), max_length=150, blank=True)
    last_name = models.CharField(_("last name"), max_length=150, blank=True)
    email = models.EmailField(_("deakin email address"), blank=False, unique=True)
    is_staff = models.BooleanField(
        _("staff status"),
        default=False,
        help_text=_("Designates whether the user can log into this admin site."),
    )
    is_active = models.BooleanField(
        _("active"),
        default=True,
        help_text=_(
            "Designates whether this user should be treated as active. "
            "Unselect this instead of deleting accounts."
        ),
    )
    created_at = models.DateTimeField(_("created_at"), auto_now_add=True)
    updated_at = models.DateTimeField(_("updated_at"), auto_now=True)

    EMAIL_FIELD = "email"
    USERNAME_FIELD = "email"

    objects = CustomUserManager()

    class Meta:
        verbose_name = _("user")
        verbose_name_plural = _("users")

    def __str__(self):
        return self.get_full_name()

    def clean(self):
        super().clean()
        self.email = self.__class__.objects.normalize_email(self.email)

    def get_full_name(self):
        """
        Return the first_name plus the last_name, with a space in between.
        """
        full_name = "%s %s" % (self.first_name, self.last_name)
        return full_name.strip()

    def get_short_name(self):
        """Return the short name for the user."""
        return self.first_name

    def email_user(self, subject, message, from_email=None, **kwargs):
        """Send an email to this user."""
        send_mail(subject, message, from_email, [self.email], **kwargs)

#Search Bar Models:

class Webpage(models.Model):
    id = models.UUIDField(default=uuid.uuid4, primary_key=True, unique=True)
    url = models.CharField(max_length=100)
    title = models.CharField(max_length=100)
    
    def __str__(self) -> str:
        return self.title


class Project(AbstractBaseSet):

    id = models.UUIDField(default=uuid.uuid4, primary_key=True, unique=True)
    title = models.CharField(_("project title"), max_length=150, blank=True)

    def __str__(self) -> str:
        return self.title


class Course(AbstractBaseSet):

    id = models.UUIDField(default=uuid.uuid4, primary_key=True, unique=True)
    title = models.CharField(_("course title"), max_length=150, blank=True)
    code = models.CharField(_("course code"), max_length=150, blank=True)
    is_postgraduate = models.BooleanField(_("postgraduate status"), default=False)

    def __str__(self):
        return self.title

class Skill(models.Model):
    name = models.CharField(max_length=255)
    description = models.TextField()
    slug = models.SlugField(blank=True)

    def __str__(self):
        return self.name

class Student(AbstractBaseSet):

    T1 = 'T1'
    T2 = 'T2'
    T3 = 'T3'
    TRIMESTERS = [
        (T1, 'Trimester 1'),
        (T2, 'Trimester 2'),
        (T3, 'Trimester 3'),
    ]

    SIT782 = 'SIT782'
    SIT764 = 'SIT764'
    SIT378 = 'SIT378'
    SIT374 = 'SIT374'
    UNITS = [
        (SIT782, 'SIT782'),
        (SIT764, 'SIT764'),
        (SIT378, 'SIT378'),
        (SIT374, 'SIT374'),
    ]

    student_id_validator = StudentIdValidator()

    id = models.BigIntegerField(
        _("student_id"),
        primary_key=True,
        unique=True,
        help_text=_("Required. Enter Deakin Student ID. Digits only."),
        validators=[StudentIdValidator],
        error_messages={
            "unique": _("A user with that Student ID already exists."),
        },
    )
    user = models.OneToOneField(settings.AUTH_USER_MODEL, on_delete=PROTECT, related_name="users", blank=False, null=False)
    year = models.PositiveIntegerField(blank=True)
    trimester = models.CharField(_("trimester"), choices=TRIMESTERS, max_length=10, blank=True)
    unit = models.CharField(_("unit"), choices=UNITS, max_length=50, blank=True)
    course = models.ForeignKey(Course, on_delete=PROTECT, related_name="course", blank=True, null=True)
    p1 = models.ForeignKey(Project, on_delete=PROTECT, related_name="p1", blank=False, null=False)
    p2 = models.ForeignKey(Project, on_delete=PROTECT, related_name="p2", blank=False, null=False)
    p3 = models.ForeignKey(Project, on_delete=PROTECT, related_name="p3", blank=False, null=False)
    allocated = models.ForeignKey(Project, on_delete=PROTECT, related_name="allocated", blank=True, null=True)
    skills = models.ManyToManyField(Skill, through='Progress')
    
    def __str__(self) -> str:
        return str(self.user)

    

# class Skill(models.Model):
#     name = models.CharField(max_length=255)
#     description = models.TextField()
#     def __str__(self):
#         return self.name





class Contact(models.Model):
    name=models.CharField(max_length=100)
    email=models.CharField(max_length=200)
    message=models.TextField(max_length=1000)
    
    def __str__(self):
        return self.name

class DDT_contact(models.Model):
    fullname=models.CharField(max_length=100)
    email=models.CharField(max_length=200)
    mobile=models.CharField(max_length=200)
    message=models.TextField(max_length=1000)
    
    def __str__(self):
        return self.fullname
    class Meta:
        verbose_name = "DDT_contact"
        verbose_name_plural = "DDT_contact"
    

# class Contact_central(models.Model):
#     name=models.CharField(max_length=100)
#     email=models.CharField(max_length=200)
#     message=models.TextField(max_length=1000)

#     def __str__(self):
#         return self.name


class Progress(models.Model):
    student = models.ForeignKey('Student', on_delete=models.CASCADE)
    skill = models.ForeignKey('Skill', on_delete=models.CASCADE)
    progress = models.IntegerField(default=0)
    completed = models.BooleanField(default=False)

    class Meta:
        unique_together = ('student', 'skill')

    def __str__(self):

        return f'{self.student} - {self.skill.name}: {self.progress}%'

        return f'{self.student} - {self.skill}: {"Completed" if self.completed else "Not completed"}'



class Article(models.Model):
    title = models.CharField(max_length=255)
    content = HTMLField()
    date = models.DateField(auto_now_add=True)
    author = models.ForeignKey(User, on_delete=models.CASCADE)
    featured = models.BooleanField(default=False)
    likes = models.ManyToManyField(User, related_name='likes', blank=True)



class Smishingdetection_join_us(models.Model):
    name= models.CharField(max_length=100)
    email= models.CharField(max_length=200)
    message= models.TextField(max_length=1000)

class Projects_join_us(models.Model):
    name = models.CharField(max_length=100)
    email = models.EmailField(max_length=200)
    message = models.TextField(max_length=1000)
    page_name = models.CharField(max_length=100)
<<<<<<< HEAD

class Profile(models.Model):
    user = models.OneToOneField(User, on_delete=models.CASCADE)
    avatar = models.ImageField(upload_to='avatars/', null=True, blank=True)
    bio = models.TextField(max_length=500, blank=True, null=True)

    def __str__(self):
        return self.user.username
=======
    
class CyberChallenge(models.Model):
    DIFFICULTY_CHOICES = [
        ('easy', 'Easy'),
        ('medium', 'Medium'),
        ('hard', 'Hard'),
    ]
    CATEGORY_CHOICES = [
        ('network', 'Network Security'),
        ('web', 'Web Application Security'),
        ('crypto', 'Cryptography'),
        ('general', 'General Knowledge'),
    ]
    
    title = models.CharField(max_length=200)
    description = models.TextField()
    question = models.TextField()
    choices = models.JSONField()  # For multiple choice questions
    correct_answer = models.CharField(max_length=200)
    explanation = models.TextField()
    difficulty = models.CharField(max_length=10, choices=DIFFICULTY_CHOICES)
    category = models.CharField(max_length=20, choices=CATEGORY_CHOICES)
    points = models.IntegerField(default=10)

class UserChallenge(models.Model):
    user = models.ForeignKey(User, on_delete=models.CASCADE)
    challenge = models.ForeignKey(CyberChallenge, on_delete=models.CASCADE)
    completed = models.BooleanField(default=False)
    score = models.IntegerField(default=0)
>>>>>>> a7705181
<|MERGE_RESOLUTION|>--- conflicted
+++ resolved
@@ -241,7 +241,7 @@
     email = models.EmailField(max_length=200)
     message = models.TextField(max_length=1000)
     page_name = models.CharField(max_length=100)
-<<<<<<< HEAD
+
 
 class Profile(models.Model):
     user = models.OneToOneField(User, on_delete=models.CASCADE)
@@ -250,7 +250,7 @@
 
     def __str__(self):
         return self.user.username
-=======
+
     
 class CyberChallenge(models.Model):
     DIFFICULTY_CHOICES = [
@@ -280,4 +280,3 @@
     challenge = models.ForeignKey(CyberChallenge, on_delete=models.CASCADE)
     completed = models.BooleanField(default=False)
     score = models.IntegerField(default=0)
->>>>>>> a7705181
