import uuid

from django.db.models.deletion import PROTECT
from django.db import models
from django.core.mail import send_mail
from django.conf import settings
from django.contrib.auth.models import PermissionsMixin
from django.contrib.auth.models import User
from django.contrib.auth import get_user_model
from django.contrib.auth.base_user import AbstractBaseUser
from django.utils.translation import gettext_lazy as _
from django.core.exceptions import ValidationError
from tinymce.models import HTMLField
from django.contrib.auth.models import User 
from django.db import models
from django.utils import timezone


from django.utils.text import slugify

import secrets


from .mixins import AbstractBaseSet, CustomUserManager
from .validators import StudentIdValidator
from django.db import models

import nh3

class User(AbstractBaseUser, PermissionsMixin):
    """
    A User model with admin-compliant permissions.
    email and password are required. Other fields are optional.
    """

    first_name = models.CharField(_("first name"), max_length=150, blank=True)
    last_name = models.CharField(_("last name"), max_length=150, blank=True)
    email = models.EmailField(_("deakin email address"), blank=False, unique=True)
    is_staff = models.BooleanField(
        _("staff status"),
        default=False,
        help_text=_("Designates whether the user can log into this admin site."),
    )
    is_active = models.BooleanField(
        _("active"),
        default=True,
        help_text=_(
            "Designates whether this user should be treated as active. "
            "Unselect this instead of deleting accounts."
        ),
    )
    created_at = models.DateTimeField(_("created_at"), auto_now_add=True)
    updated_at = models.DateTimeField(_("updated_at"), auto_now=True)

    EMAIL_FIELD = "email"
    USERNAME_FIELD = "email"

    objects = CustomUserManager()

    class Meta:
        verbose_name = _("user")
        verbose_name_plural = _("users")

    def __str__(self):
        return self.get_full_name()

    def clean(self):
        super().clean()
        self.email = self.__class__.objects.normalize_email(self.email)

    def get_full_name(self):
        """
        Return the first_name plus the last_name, with a space in between.
        """
        full_name = "%s %s" % (self.first_name, self.last_name)
        return full_name.strip()

    def get_short_name(self):
        """Return the short name for the user."""
        return self.first_name

    def email_user(self, subject, message, from_email=None, **kwargs):
        """Send an email to this user."""
        send_mail(subject, message, from_email, [self.email], **kwargs)

#Search Bar Models:

class Webpage(models.Model):
    id = models.UUIDField(default=uuid.uuid4, primary_key=True, unique=True)
    url = models.CharField(max_length=100)
    title = models.CharField(max_length=100)
    
    def __str__(self) -> str:
        return self.title


class Project(AbstractBaseSet):

    PROJECT_CHOICES = [
        ('AppAttack', 'AppAttack'),
        ('Malware', 'Malware'),
        ('PT-GUI', 'PT-GUI'),
        ('Smishing_Detection', 'Smishing Detection'),
        ('Deakin_CyberSafe_VR', 'Deakin CyberSafe VR'),
        ('Deakin_Threat_Mirror', 'Deakin Threat Mirror'),
        ('Company_Website_Development', 'Company Website Development'),
    ]

    id = models.UUIDField(default=uuid.uuid4, primary_key=True, unique=True)
    title = models.CharField(_("project title"), max_length=150, choices=PROJECT_CHOICES, blank=False)

    def __str__(self) -> str:
        return self.get_title_display()


class Course(AbstractBaseSet):

    id = models.UUIDField(default=uuid.uuid4, primary_key=True, unique=True)
    title = models.CharField(_("course title"), max_length=150, blank=True)
    code = models.CharField(_("course code"), max_length=150, blank=True)
    is_postgraduate = models.BooleanField(_("postgraduate status"), default=False)

    def __str__(self):
        return self.title

class Skill(models.Model):
    name = models.CharField(max_length=255)
    description = models.TextField()
    slug = models.SlugField(blank=True)

    def __str__(self):
        return self.name

class Student(AbstractBaseSet):

    T1 = 'T1'
    T2 = 'T2'
    T3 = 'T3'
    TRIMESTERS = [
        (T1, 'Trimester 1'),
        (T2, 'Trimester 2'),
        (T3, 'Trimester 3'),
    ]

    SIT782 = 'SIT782'
    SIT764 = 'SIT764'
    SIT378 = 'SIT378'
    SIT374 = 'SIT374'
    UNITS = [
        (SIT782, 'SIT782'),
        (SIT764, 'SIT764'),
        (SIT378, 'SIT378'),
        (SIT374, 'SIT374'),
    ]

    COURSES = [
        ('BDS', 'Bachelor of Data Science'),
        ('BCS', 'Bachelor of Computer Science'),
        ('BCYB', 'Bachelor of Cyber Security'),
        ('BIT', 'Bachelor of Information Technology'),
        ('BSE', 'Bachelor of Software Enginerring'),
        ('BAI', 'Bachelor of AI'),
        ('MAAI', 'Master of Applied AI'),
        ('MDS', 'Master of Data Science'),
        ('MIT', 'Master of Information Technology'),
        ('MITM', 'Master of IT Management'),
        ('MCS', 'Master of Cyber Security')

    ]


    student_id_validator = StudentIdValidator()

    id = models.BigIntegerField(
        _("student_id"),
        primary_key=True,
        unique=True,
        help_text=_("Required. Enter Deakin Student ID. Digits only."),
        validators=[StudentIdValidator],
        error_messages={
            "unique": _("A user with that Student ID already exists."),
        },
    )
    user = models.OneToOneField(settings.AUTH_USER_MODEL, on_delete=PROTECT, related_name="users", blank=False, null=False)
    year = models.PositiveIntegerField(blank=True)
    trimester = models.CharField(_("trimester"), choices=TRIMESTERS, max_length=10, blank=True)
    unit = models.CharField(_("unit"), choices=UNITS, max_length=50, blank=True)
    course = models.CharField(max_length=10, choices=COURSES, blank=True, null=True)
    p1 = models.ForeignKey(Project, on_delete=models.PROTECT, related_name="p1_preferences", null=True, blank=True)
    p2 = models.ForeignKey(Project, on_delete=models.PROTECT, related_name="p2_preferences", null=True, blank=True)
    p3 = models.ForeignKey(Project, on_delete=models.PROTECT, related_name="p3_preferences", null=True, blank=True)

    def clean(self):
        if self.p1 == self.p2 or self.p1 == self.p3 or self.p2 == self.p3:
            raise ValidationError("Project preferences p1, p2, and p3 must be unique.")
    allocated = models.ForeignKey(Project, on_delete=PROTECT, related_name="allocated", blank=True, null=True)
    skills = models.ManyToManyField(Skill, through='Progress')
    
    def __str__(self) -> str:
        return str(self.user)

    

# class Skill(models.Model):
#     name = models.CharField(max_length=255)
#     description = models.TextField()
#     def __str__(self):
#         return self.name




#Contact Model
class Contact(models.Model):
    name = models.CharField(max_length=100)
    email = models.EmailField(max_length=200)
    message = models.TextField(max_length=1000)

    def save(self, *args, **kwargs):
        self.name = nh3.clean(self.name, tags=set(), attributes={}, link_rel=None)
        self.message = nh3.clean(self.message, tags=set(), attributes={}, link_rel=None)
        super(Contact, self).save(*args, **kwargs)

class DDT_contact(models.Model):
    fullname=models.CharField(max_length=100)
    email=models.CharField(max_length=200)
    mobile=models.CharField(max_length=200)
    message=models.TextField(max_length=1000)
    
    def __str__(self):
        return self.fullname
    class Meta:
        verbose_name = "DDT_contact"
        verbose_name_plural = "DDT_contact"
    

# class Contact_central(models.Model):
#     name=models.CharField(max_length=100)
#     email=models.CharField(max_length=200)
#     message=models.TextField(max_length=1000)

#     def __str__(self):
#         return self.name


class Progress(models.Model):
    student = models.ForeignKey('Student', on_delete=models.CASCADE)
    skill = models.ForeignKey('Skill', on_delete=models.CASCADE)
    progress = models.IntegerField(default=0)
    completed = models.BooleanField(default=False)

    class Meta:
        unique_together = ('student', 'skill')

    def __str__(self):

        return f'{self.student} - {self.skill.name}: {self.progress}%'

        return f'{self.student} - {self.skill}: {"Completed" if self.completed else "Not completed"}'



class Article(models.Model):
    title = models.CharField(max_length=255)
    content = HTMLField()
    date = models.DateField(auto_now_add=True)
    author = models.ForeignKey(User, on_delete=models.CASCADE)
    featured = models.BooleanField(default=False)
    likes = models.ManyToManyField(User, related_name='likes', blank=True)



class Smishingdetection_join_us(models.Model):
    name= models.CharField(max_length=100)
    email= models.CharField(max_length=200)
    message= models.TextField(max_length=1000)

class Projects_join_us(models.Model):
    name = models.CharField(max_length=100)
    email = models.EmailField(max_length=200)
    message = models.TextField(max_length=1000)
    page_name = models.CharField(max_length=100)

<<<<<<< HEAD
#class Feedback(models.Model):
#    name = models.CharField(max_length=100)
#    feedback = models.TextField()
#    rating = models.CharField(max_length=20)
=======

class Feedback(models.Model):
    name = models.CharField(max_length=100)
    feedback = models.TextField()
    rating = models.CharField(max_length=20)
>>>>>>> e03ebe66

class Profile(models.Model):
    user = models.OneToOneField(User, on_delete=models.CASCADE)
    avatar = models.ImageField(upload_to='avatars/', null=True, blank=True)
    bio = models.TextField(max_length=500, blank=True, null=True)

    def __str__(self):
        return self.user.username

    
class CyberChallenge(models.Model):
    DIFFICULTY_CHOICES = [
        ('easy', 'Easy'),
        ('medium', 'Medium'),
        ('hard', 'Hard'),
    ]
    CATEGORY_CHOICES = [
        ('network', 'Network Security'),
        ('web', 'Web Application Security'),
        ('crypto', 'Cryptography'),
        ('general', 'General Knowledge'),
    ]
    
    title = models.CharField(max_length=200)
    description = models.TextField()
    question = models.TextField()
    choices = models.JSONField()  # For multiple choice questions
    correct_answer = models.CharField(max_length=200)
    explanation = models.TextField()
    difficulty = models.CharField(max_length=10, choices=DIFFICULTY_CHOICES)
    category = models.CharField(max_length=20, choices=CATEGORY_CHOICES)
    points = models.IntegerField(default=10)

class UserChallenge(models.Model):
    user = models.ForeignKey(User, on_delete=models.CASCADE)
    challenge = models.ForeignKey(CyberChallenge, on_delete=models.CASCADE)
    completed = models.BooleanField(default=False)
    score = models.IntegerField(default=0)



class BlogPost(models.Model): 
    title = models.CharField(max_length=255)
    body = models.TextField()
    created_at = models.DateTimeField(auto_now_add=True)
    page_name = models.CharField(max_length=100)

    def __str__(self):
        return self.title

    


    User = get_user_model()

#class Feedback(models.Model):
    #GENERAL_INQUIRY = 'general'
    #BUG = 'bug'
    #IMPROVEMENT = 'improvement'
    #FEATURE_REQUEST = 'feature'

    #FEEDBACK_TYPES = [
    #    (GENERAL_INQUIRY, 'General Inquiry'),
    #    (BUG, 'Bug Report'),
    #    (IMPROVEMENT, 'Improvement Suggestion'),
    #    (FEATURE_REQUEST, 'Request for a Feature')
    #]

    #user = models.ForeignKey(
    #    User,
    #    on_delete=models.CASCADE,
    #    null=True,
    #    blank=True,
    #)
    #feedback_type = models.CharField(
    #    max_length=20,
    #    choices=FEEDBACK_TYPES,
    #)
    #content = models.TextField()
    #created_at = models.DateTimeField(auto_now_add=True)

    #def __str__(self):
        #feedback_type_display = self.get_feedback_type_display()
        #return f"{feedback_type_display} - {self.created_at}"

class Announcement(models.Model):
    message = models.TextField()
    isActive = models.BooleanField(default=True)
    created_at = models.DateTimeField(default=timezone.now)


class SecurityEvent(models.Model):
    user = models.ForeignKey(User, on_delete=models.CASCADE, null=True, blank=True)
    event_type = models.CharField(max_length=50)  # e.g., 'login_success', 'login_failure'
    ip_address = models.GenericIPAddressField()
    timestamp = models.DateTimeField(auto_now_add=True)
    details = models.TextField(blank=True)

    def __str__(self):
        return f"{self.event_type} - {self.user or 'Unknown user'} - {self.timestamp}"

class Job(models.Model):
    title = models.CharField(max_length=200)
    description = HTMLField()
    location = models.CharField(max_length=100,choices=[("Remote","Remote"),("OnSite","OnSite")])
    job_type = models.CharField(max_length=50, choices=[('FT', 'Full-time'), ('PT', 'Part-time'), ('CT', 'Contract')])
    posted_date = models.DateField(auto_now_add=True)
    closing_date = models.DateField()

    def __str__(self):
<<<<<<< HEAD
        return self.message[:50] 

class Experience(models.Model):
    name = models.CharField(max_length=100)
    feedback = models.TextField()
    created_at = models.DateTimeField(auto_now_add=True)

    def __str__(self):
        return f"{self.name} - {self.feedback[:50]}"
=======
        return self.title
    
class JobApplication(models.Model):
    job = models.ForeignKey(Job, on_delete=models.CASCADE, related_name="applications")
    name = models.CharField(max_length=100)
    email = models.EmailField()
    resume = models.FileField(upload_to="resumes/")
    cover_letter = models.TextField()
    applied_date = models.DateTimeField(auto_now_add=True)

    def __str__(self):
        return f"{self.name} - {self.job.title}"

    
>>>>>>> e03ebe66
<|MERGE_RESOLUTION|>--- conflicted
+++ resolved
@@ -281,18 +281,10 @@
     message = models.TextField(max_length=1000)
     page_name = models.CharField(max_length=100)
 
-<<<<<<< HEAD
 #class Feedback(models.Model):
 #    name = models.CharField(max_length=100)
 #    feedback = models.TextField()
 #    rating = models.CharField(max_length=20)
-=======
-
-class Feedback(models.Model):
-    name = models.CharField(max_length=100)
-    feedback = models.TextField()
-    rating = models.CharField(max_length=20)
->>>>>>> e03ebe66
 
 class Profile(models.Model):
     user = models.OneToOneField(User, on_delete=models.CASCADE)
@@ -392,7 +384,15 @@
     details = models.TextField(blank=True)
 
     def __str__(self):
-        return f"{self.event_type} - {self.user or 'Unknown user'} - {self.timestamp}"
+        return self.message[:50] 
+
+class Experience(models.Model):
+    name = models.CharField(max_length=100)
+    feedback = models.TextField()
+    created_at = models.DateTimeField(auto_now_add=True)
+
+    def __str__(self):
+        return f"{self.name} - {self.feedback[:50]}"
 
 class Job(models.Model):
     title = models.CharField(max_length=200)
@@ -403,17 +403,6 @@
     closing_date = models.DateField()
 
     def __str__(self):
-<<<<<<< HEAD
-        return self.message[:50] 
-
-class Experience(models.Model):
-    name = models.CharField(max_length=100)
-    feedback = models.TextField()
-    created_at = models.DateTimeField(auto_now_add=True)
-
-    def __str__(self):
-        return f"{self.name} - {self.feedback[:50]}"
-=======
         return self.title
     
 class JobApplication(models.Model):
@@ -425,7 +414,4 @@
     applied_date = models.DateTimeField(auto_now_add=True)
 
     def __str__(self):
-        return f"{self.name} - {self.job.title}"
-
-    
->>>>>>> e03ebe66
+        return f"{self.name} - {self.job.title}"