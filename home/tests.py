--- conflicted
+++ resolved
@@ -1,6 +1,4 @@
 from django.test import TestCase
-<<<<<<< HEAD
-=======
 
 # Create your tests here.
 
@@ -32,4 +30,3 @@
         self.assertEqual(entries.count(), 1)
         self.assertEqual(entries.first().user.first_name, "Hardhat")
         print(entries)
->>>>>>> 0feec230
