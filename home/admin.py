from django.contrib import admin
from .models import (
    User,
    Student,
    Project,
    Course,
    Skill,
    Progress,
    Contact,
    Experience,

    Webpage,
    DDT_contact,
<<<<<<< HEAD
    #Feedback,
    
=======
    Feedback,
    Job,
    JobApplication,
>>>>>>> 40dfe59a
    
    # Contact_central,
    Article,
    Smishingdetection_join_us,
    Projects_join_us,
    CyberChallenge,
    UserChallenge,
    Announcement,

    # Logging
    SecurityEvent

)



admin.site.register(Smishingdetection_join_us)
admin.site.register(Article)
admin.site.register(DDT_contact)

admin.site.site_header = "Hardhat Enterprises Administration"
admin.site.site_title = "Hardhat Admin Portal"
admin.site.index_title = "Welcome to Hardhat Admin Portal"

# Register your models here.
@admin.register(User)
class UserAdmin(admin.ModelAdmin):
    list_display = [field.name for field in User._meta.fields]

@admin.register(Student)
class StudentAdmin(admin.ModelAdmin):
    list_display = [field.name for field in Student._meta.fields]

@admin.register(Project)
class ProjectAdmin(admin.ModelAdmin):
    list_display = [field.name for field in Project._meta.fields]


@admin.register(Course)
class CourseAdmin(admin.ModelAdmin):
    list_display = [field.name for field in Course._meta.fields]
    
@admin.register(Skill)
class SkillAdmin(admin.ModelAdmin):
    list_display = [field.name for field in Skill._meta.fields]

@admin.register(Progress)
class ProgressAdmin(admin.ModelAdmin):
    list_display = [field.name for field in Progress._meta.fields]

@admin.register(Contact)
class ContactAdmin(admin.ModelAdmin):
    list_display = [field.name for field in Contact._meta.fields]

@admin.register(SecurityEvent)
class SecurityEventAdmin(admin.ModelAdmin):
    list_display = [field.name for field in SecurityEvent._meta.fields]
    
#Webpage Search Model
@admin.register(Webpage)
class Webpage(admin.ModelAdmin):
    list_display = [field.name for field in Webpage._meta.fields]

@admin.register(CyberChallenge)
class CyberChallengeAdmin(admin.ModelAdmin):
    list_display = ['title', 'difficulty', 'category', 'points']

@admin.register(UserChallenge)
class UserChallengeAdmin(admin.ModelAdmin):
    list_display = ['user', 'challenge', 'completed', 'score']

@admin.register(Announcement)
class AnnouncementAdmin(admin.ModelAdmin):
    list_display = ['message', 'isActive', 'created_at']
    list_filter = ['isActive', 'created_at']
    search_fields = ['message']
    readonly_fields = ['created_at']
    
@admin.register(Experience)
class ExperienceAdmin(admin.ModelAdmin):
    list_display = ['name', 'feedback', 'created_at']
    search_fields = ['name', 'feedback']
    readonly_fields = ['created_at']  # Make created_at read-only
    
# @admin.register(Contact_central)
# class Contact_centralAdmin(admin.ModelAdmin):
#     list_display = [field.name for field in Contact_central._meta.fields]

#Feedback page
#@admin.register(Feedback, FeedbackAdmin)
class FeedbackAdmin(admin.ModelAdmin):
    list_display = ['feedback_type', 'user', 'created_at']
    list_filter = ['feedback_type', 'created_at']
    search_fields = ['content', 'user__email']
    readonly_fields = ['created_at']

    def get_readonly_fields(self, request, obj=None):
        if obj:  # If we are editing an existing object
            return ['user', 'feedback_type', 'content'] + self.readonly_fields
        return self.readonly_fields

#admin.site.register(Feedback, FeedbackAdmin)


# class OtpTokenAdmin(admin.ModelAdmin):
#     list_display = ("user", "otp_code")

#admin.site.register(OtpToken, OtpTokenAdmin)
admin.site.register(Projects_join_us)

@admin.register(Job)
class JobAdmin(admin.ModelAdmin):
    list_display = ['title', 'location', 'job_type', 'posted_date', 'closing_date']
    list_filter=['location','job_type']

@admin.register(JobApplication)
class JobApplicationAdmin(admin.ModelAdmin):
    list_display=['name', 'email','job__title','applied_date']
    list_filter = ['job__title']
    readonly_fields =['job','name','email','resume','cover_letter','applied_date']
    
    @admin.display(description="Job Title")
    def job__title(self,obj):
        return obj.job.title
        





<|MERGE_RESOLUTION|>--- conflicted
+++ resolved
@@ -11,14 +11,9 @@
 
     Webpage,
     DDT_contact,
-<<<<<<< HEAD
     #Feedback,
-    
-=======
-    Feedback,
     Job,
     JobApplication,
->>>>>>> 40dfe59a
     
     # Contact_central,
     Article,
