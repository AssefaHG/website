from django.contrib import admin
from .models import (
    User,
    Student,
    Project,
    Course,
<<<<<<< HEAD
    Upskill,
=======

    Skill,
    Progress,
>>>>>>> 786b3a40
    Contact,

    
    Contact_central,
    Article

)
admin.site.register(Article)
admin.site.site_header = "Hardhat Enterprises Administration"
admin.site.site_title = "Hardhat Admin Portal"
admin.site.index_title = "Welcome to Hardhat Admin Portal"

# Register your models here.
@admin.register(User)
class UserAdmin(admin.ModelAdmin):
    list_display = [field.name for field in User._meta.fields]

@admin.register(Student)
class StudentAdmin(admin.ModelAdmin):
    list_display = [field.name for field in Student._meta.fields]

@admin.register(Project)
class ProjectAdmin(admin.ModelAdmin):
    list_display = [field.name for field in Project._meta.fields]


@admin.register(Course)
class CourseAdmin(admin.ModelAdmin):
    list_display = [field.name for field in Course._meta.fields]
    
@admin.register(Skill)
class SkillAdmin(admin.ModelAdmin):
    list_display = [field.name for field in Skill._meta.fields]

@admin.register(Progress)
class ProgressAdmin(admin.ModelAdmin):
    list_display = [field.name for field in Progress._meta.fields]

@admin.register(Contact)
class ContactAdmin(admin.ModelAdmin):
    list_display = [field.name for field in Contact._meta.fields]
<<<<<<< HEAD


=======
    
@admin.register(Contact_central)
class Contact_centralAdmin(admin.ModelAdmin):
    list_display = [field.name for field in Contact_central._meta.fields]
>>>>>>> 786b3a40
<|MERGE_RESOLUTION|>--- conflicted
+++ resolved
@@ -4,16 +4,10 @@
     Student,
     Project,
     Course,
-<<<<<<< HEAD
-    Upskill,
-=======
 
     Skill,
     Progress,
->>>>>>> 786b3a40
     Contact,
-
-    
     Contact_central,
     Article
 
@@ -52,12 +46,9 @@
 @admin.register(Contact)
 class ContactAdmin(admin.ModelAdmin):
     list_display = [field.name for field in Contact._meta.fields]
-<<<<<<< HEAD
-
-
-=======
     
 @admin.register(Contact_central)
 class Contact_centralAdmin(admin.ModelAdmin):
     list_display = [field.name for field in Contact_central._meta.fields]
->>>>>>> 786b3a40
+
+
