--- conflicted
+++ resolved
@@ -7,17 +7,17 @@
     Skill,
     Progress,
     Contact,
-<<<<<<< HEAD
+
     # Contact_central,
     Article, 
     OtpToken
-=======
+
 
     
-    Contact_central,
-    Article,
+    
+    
     Smishingdetection_join_us
->>>>>>> dc8c87ac
+
 
 )
 
