from django.contrib import admin
from .models import (
    User,
    Student,
    Project,
    Course,
<<<<<<< HEAD
    Skill,
    Progress,
=======
    Contact,
    Article
>>>>>>> 38d1ded4
)
admin.site.register(Article)
admin.site.site_header = "Hardhat Enterprises Administration"
admin.site.site_title = "Hardhat Admin Portal"
admin.site.index_title = "Welcome to Hardhat Admin Portal"

# Register your models here.
@admin.register(User)
class UserAdmin(admin.ModelAdmin):
    list_display = [field.name for field in User._meta.fields]

@admin.register(Student)
class StudentAdmin(admin.ModelAdmin):
    list_display = [field.name for field in Student._meta.fields]

@admin.register(Project)
class ProjectAdmin(admin.ModelAdmin):
    list_display = [field.name for field in Project._meta.fields]


@admin.register(Course)
class CourseAdmin(admin.ModelAdmin):
    list_display = [field.name for field in Course._meta.fields]
    
@admin.register(Skill)
class SkillAdmin(admin.ModelAdmin):
    list_display = [field.name for field in Skill._meta.fields]

@admin.register(Progress)
class ProgressAdmin(admin.ModelAdmin):
    list_display = [field.name for field in Progress._meta.fields]

@admin.register(Contact)
class CourseAdmin(admin.ModelAdmin):
    list_display = [field.name for field in Contact._meta.fields]
<|MERGE_RESOLUTION|>--- conflicted
+++ resolved
@@ -4,13 +4,13 @@
     Student,
     Project,
     Course,
-<<<<<<< HEAD
+
     Skill,
     Progress,
-=======
+
     Contact,
     Article
->>>>>>> 38d1ded4
+
 )
 admin.site.register(Article)
 admin.site.site_header = "Hardhat Enterprises Administration"
