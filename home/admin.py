from django.contrib import admin
from .models import (
    User,
    Student,
    Project,
    Course,
    Skill,
    Progress,
    Contact,

    Webpage,
    DDT_contact,

    
    # Contact_central,
    Article,
    Smishingdetection_join_us,
    Projects_join_us,



)



admin.site.register(Smishingdetection_join_us)
admin.site.register(Article)
admin.site.register(DDT_contact)

admin.site.site_header = "Hardhat Enterprises Administration"
admin.site.site_title = "Hardhat Admin Portal"
admin.site.index_title = "Welcome to Hardhat Admin Portal"

# Register your models here.
@admin.register(User)
class UserAdmin(admin.ModelAdmin):
    list_display = [field.name for field in User._meta.fields]

@admin.register(Student)
class StudentAdmin(admin.ModelAdmin):
    list_display = [field.name for field in Student._meta.fields]

@admin.register(Project)
class ProjectAdmin(admin.ModelAdmin):
    list_display = [field.name for field in Project._meta.fields]


@admin.register(Course)
class CourseAdmin(admin.ModelAdmin):
    list_display = [field.name for field in Course._meta.fields]
    
@admin.register(Skill)
class SkillAdmin(admin.ModelAdmin):
    list_display = [field.name for field in Skill._meta.fields]

@admin.register(Progress)
class ProgressAdmin(admin.ModelAdmin):
    list_display = [field.name for field in Progress._meta.fields]

@admin.register(Contact)
class ContactAdmin(admin.ModelAdmin):
    list_display = [field.name for field in Contact._meta.fields]
    
#Webpage Search Model
@admin.register(Webpage)
class Webpage(admin.ModelAdmin):
    list_display = [field.name for field in Webpage._meta.fields]
    
    
# @admin.register(Contact_central)
# class Contact_centralAdmin(admin.ModelAdmin):
#     list_display = [field.name for field in Contact_central._meta.fields]

# class OtpTokenAdmin(admin.ModelAdmin):
#     list_display = ("user", "otp_code")

#admin.site.register(OtpToken, OtpTokenAdmin)
<<<<<<< HEAD
admin.site.register(Projects_join_us)
=======





>>>>>>> 61498d55
<|MERGE_RESOLUTION|>--- conflicted
+++ resolved
@@ -75,12 +75,8 @@
 #     list_display = ("user", "otp_code")
 
 #admin.site.register(OtpToken, OtpTokenAdmin)
-<<<<<<< HEAD
 admin.site.register(Projects_join_us)
-=======
 
 
 
 
-
->>>>>>> 61498d55
