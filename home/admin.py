from django.contrib import admin
from .models import (
    User,
    Student,
    Project,
    Course,
<<<<<<< HEAD
    Upskill,
    Contact
=======
    Contact,
    Article
>>>>>>> b995f07b
)
admin.site.register(Article)
admin.site.site_header = "Hardhat Enterprises Administration"
admin.site.site_title = "Hardhat Admin Portal"
admin.site.index_title = "Welcome to Hardhat Admin Portal"

# Register your models here.
@admin.register(User)
class UserAdmin(admin.ModelAdmin):
    list_display = [field.name for field in User._meta.fields]

@admin.register(Student)
class StudentAdmin(admin.ModelAdmin):
    list_display = [field.name for field in Student._meta.fields]

@admin.register(Project)
class ProjectAdmin(admin.ModelAdmin):
    list_display = [field.name for field in Project._meta.fields]


@admin.register(Course)
class CourseAdmin(admin.ModelAdmin):
    list_display = [field.name for field in Course._meta.fields]

@admin.register(Contact)
class CourseAdmin(admin.ModelAdmin):
    list_display = [field.name for field in Contact._meta.fields]


<|MERGE_RESOLUTION|>--- conflicted
+++ resolved
@@ -4,13 +4,9 @@
     Student,
     Project,
     Course,
-<<<<<<< HEAD
     Upskill,
-    Contact
-=======
     Contact,
     Article
->>>>>>> b995f07b
 )
 admin.site.register(Article)
 admin.site.site_header = "Hardhat Enterprises Administration"
