--- conflicted
+++ resolved
@@ -93,7 +93,7 @@
     path('challenges/<int:challenge_id>/submit/', views.submit_answer, name='submit_answer'),
     
     # Feedback (duplicate removed)
-<<<<<<< HEAD
+
     path('submit-feedback/', views.submit_feedback, name='submit_feedback'),
 
 
@@ -101,10 +101,10 @@
     path('rate_limit_exceeded/', rate_limit_exceeded, name='rate_limit_exceeded')
  
 
-=======
+
     path('feedback/', views.feedback_view, name='feedback'),
     path('feedback/delete/<int:id>', delete_feedback, name='delete_feedback')
->>>>>>> 8e95c890
+
 ]
 
 urlpatterns += static(settings.MEDIA_URL, document_root=settings.MEDIA_ROOT)
