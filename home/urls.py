--- conflicted
+++ resolved
@@ -25,14 +25,14 @@
     path('update-progress/<int:progress_id>/', views.update_progress, name='update_progress'),
 
     path('smishing_detection/join_us', views.smishingdetection_join_us, name='smishingdetection_join_us'),
-<<<<<<< HEAD
+
     path('upskill/repository', views.upskill_repository, name='pages/upskilling/repository.html'),
     path('upskill/roadmap', views.upskill_repository, name='pages/upskilling/roadmap.html'),
     path('upskill/progress', views.upskill_repository, name='pages/upskilling/progress.html'),
     path('dashboard/', views.dashboard, name='dashboard'),
-=======
 
->>>>>>> f9d22828
+
+
     # path('contact-central/', views.Contact_central, name='contact-central'),
     
     
