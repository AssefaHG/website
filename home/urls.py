from django.urls import path
from django.contrib import admin
from .views import Index, DetailArticleView, LikeArticle, UpskillingView, UpskillingSkillView, SearchResults, UpskillSuccessView, UpskillingJoinProjectView, join_project, list_careers,career_detail,career_application
from django.conf import settings
from django.conf.urls.static import static

from . import views

urlpatterns = [
    path('', views.index, name='index'),
    path('profile/', views.profile, name='profile'),
    path('malware_viz/joinus', views.malware_joinus, name='malware_viz_joinus'),
    path('appattack/', views.appattack, name='appattack'),
    path('appattack/join', views.appattack_join, name='appattack_join'),
    path('malware_viz/products_and_services', views.products_services, name='malware_products'),
    path('malware_viz/', views.malwarehome, name='malware_viz_main'),
    path('ptgui_viz/', views.ptguihome, name='ptgui_viz_main'),
    path('ptgui_viz/contact-us/', views.ptgui_contact_us, name='ptgui_contact-us'),
    path('maintenance', views.http_503, name='maintenance'),
    path('ptgui_viz/faq/', views.faq, name='faq'),
    path('smishing_detection', views.smishing_detection, name='smishing_detection_main'),
    #path('smishing_detection/join_us', views.smishing_detection_join_us, name='smishingdetection_join_us'),
    path('upskilling/', UpskillingView.as_view(), name='upskilling'),
    path('upskilling/<slug:slug>/', UpskillingSkillView.as_view(), name='upskilling_skill'),
    path('update-progress/<int:progress_id>/', views.update_progress, name='update_progress'),
    path('join-us/', join_project, name='join_us'),
    path('success/', UpskillSuccessView, name='success'),
    path('smishing_detection/join_us', views.smishingdetection_join_us, name='smishingdetection_join_us'),
    path('deakinThreatmirror/', views.Deakin_Threat_mirror_main, name='Deakin_Threat_mirror_main'),
    path('deakinThreatmirror/join_us', views.Deakin_Threat_mirror_joinus, name='threat_mirror_join_us'),
    path('vr/', views.Vr_main, name='Vr_main'),
    path('vr/join_us', views.vr_join_us, name='cybersafe_vr_join_us'),
    # path('contact-central/', views.Contact_central, name='contact-central'),
    path('accounts/password-reset/', views.UserPasswordResetView.as_view(), name='password_reset'),
    path('accounts/password-reset-confirm/<uidb64>/<token>/', views.UserPasswordResetConfirmView.as_view(), name='password_reset_confirm'),
<<<<<<< HEAD
=======


    path('upskill/repository', views.upskill_repository, name='pages/upskilling/repository.html'),
    path('upskill/roadmap', views.upskill_repository, name='pages/upskilling/roadmap.html'),
    path('upskill/progress', views.upskill_repository, name='pages/upskilling/progress.html'),
    path('dashboard/', views.dashboard, name='dashboard'),



    # path('contact-central/', views.Contact_central, name='contact-central'),
>>>>>>> 185bb880
    
    path('upskill/repository', views.upskill_repository, name='pages/upskilling/repository.html'),
    path('upskill/roadmap', views.upskill_repository, name='pages/upskilling/roadmap.html'),
    path('upskill/progress', views.upskill_repository, name='pages/upskilling/progress.html'),
    path('dashboard/', views.dashboard, name='dashboard'),
    
    # Search result page
    path('SearchResults/', views.SearchResults, name='pages/search-results'),
    path('website_form/', views.website_form, name='pages/website-form'),
    
    # Search Suggestions
    path('search/suggestions/', views.SearchSuggestions, name='SearchSuggestions'),
    
    # Blog URLs
    path('blog/', Index.as_view(), name = 'blog'),
    path('<int:pk>/', DetailArticleView.as_view(), name='detail_article' ),
    path('<int:pk>/like', LikeArticle.as_view(), name='like_article'),
    
<<<<<<< HEAD
    path("careers/", list_careers , name="career-list"),
    path("careers/<int:id>/", career_detail , name="career-detail"),
    path("careers/<int:id>/apply", career_application , name="career-application"),
=======

    # Login
    path('accounts/register/', views.signup, name='signup'),


    # Email OTP
>>>>>>> 185bb880
    
    
    # Email OTP
    path("verifyEmail/", views.VerifyOTP, name="verifyEmail"),
    
    # Statistics
    path('chart/filter-options', views.get_filter_options, name='chart-filter-options'),
    path('chart/project-priority/<str:priority>', views.get_priority_breakdown, name='chart-filter-options'),
    path('stats', views.statistics_view, name='project-stats'),
    path('ptgui_viz/join_us', views.ptgui_join_us, name='ptgui_join_us'),
    
    path('feedback/', views.feedback, name='feedback'),


    path('challenges/', views.challenge_list, name='challenge_list'),
    path('challenges/<str:category>/', views.category_challenges, name='category_challenges'),
    path('challenges/detail/<int:challenge_id>/', views.challenge_detail, name='challenge_detail'),
    path('challenges/<int:challenge_id>/submit/', views.submit_answer, name='submit_answer'),
    
    # Feedback (duplicate removed)
    path('submit-feedback/', views.submit_feedback, name='submit_feedback'),
]

urlpatterns += static(settings.MEDIA_URL, document_root=settings.MEDIA_ROOT)

<|MERGE_RESOLUTION|>--- conflicted
+++ resolved
@@ -33,8 +33,6 @@
     # path('contact-central/', views.Contact_central, name='contact-central'),
     path('accounts/password-reset/', views.UserPasswordResetView.as_view(), name='password_reset'),
     path('accounts/password-reset-confirm/<uidb64>/<token>/', views.UserPasswordResetConfirmView.as_view(), name='password_reset_confirm'),
-<<<<<<< HEAD
-=======
 
 
     path('upskill/repository', views.upskill_repository, name='pages/upskilling/repository.html'),
@@ -45,7 +43,6 @@
 
 
     # path('contact-central/', views.Contact_central, name='contact-central'),
->>>>>>> 185bb880
     
     path('upskill/repository', views.upskill_repository, name='pages/upskilling/repository.html'),
     path('upskill/roadmap', views.upskill_repository, name='pages/upskilling/roadmap.html'),
@@ -64,18 +61,15 @@
     path('<int:pk>/', DetailArticleView.as_view(), name='detail_article' ),
     path('<int:pk>/like', LikeArticle.as_view(), name='like_article'),
     
-<<<<<<< HEAD
     path("careers/", list_careers , name="career-list"),
     path("careers/<int:id>/", career_detail , name="career-detail"),
     path("careers/<int:id>/apply", career_application , name="career-application"),
-=======
 
     # Login
     path('accounts/register/', views.signup, name='signup'),
 
 
     # Email OTP
->>>>>>> 185bb880
     
     
     # Email OTP
