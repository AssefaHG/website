--- conflicted
+++ resolved
@@ -4,12 +4,9 @@
 from .views import Index, DetailArticleView, LikeArticle, UpskillingView, UpskillingSkillView, SearchResults, UpskillSuccessView, UpskillingJoinProjectView, join_project, list_careers,career_detail,career_application, feedback_view, delete_feedback
 from django.conf import settings
 from django.conf.urls.static import static
-<<<<<<< HEAD
 from django_ratelimit.decorators import ratelimit
 from .views import UserLoginView, rate_limit_exceeded
 
-
-=======
 #from home.views import register
 from rest_framework.routers import DefaultRouter
 from .views import APIModelListView
@@ -18,7 +15,6 @@
 from rest_framework.routers import DefaultRouter
 router = DefaultRouter()
 router.register(r'email-notifications', EmailNotificationViewSet, basename='email-notifications')
->>>>>>> 0feec230
 from . import views
 
 urlpatterns = [
@@ -104,7 +100,6 @@
     path('leaderboard/', views.leaderboard, name='leaderboard'),
     
     # Feedback (duplicate removed)
-<<<<<<< HEAD
 
     # path('submit-feedback/', views.submit_feedback, name='submit_feedback'),
 
@@ -114,13 +109,11 @@
  
 
 
-=======
     #swagger-new-implementation
     path('api-models/', APIModelListView.as_view(), name='api-models'),
     path('api-analytics/', AnalyticsAPI.as_view(), name='api-analytics'),
     path('user-management/', UserManagementAPI.as_view(), name='user-management'),
     path('', include(router.urls)), 
->>>>>>> 0feec230
     path('feedback/', views.feedback_view, name='feedback'),
     path('feedback/delete/<int:id>', delete_feedback, name='delete_feedback')
 
