from django.urls import path

from . import views

urlpatterns = [
    path('', views.index, name='index'),

    path('malware_viz/joinus', views.malware_joinus, name='malware_viz_joinus'),
    path('appattack/', views.appattack, name='appattack'),
    path('appattack/join', views.appattack_join, name='appattack_join'),
    path('malware_viz/products_and_services',
         views.products_services, name='malware_products'),
    path('malware_viz', views.malwarehome, name='malware_viz_main'),
    path('ptgui_viz', views.ptguihome, name='ptgui_viz_main'),
    path('ptgui_viz/contact-us/', views.ptgui_contact_us, name='ptgui_contact-us'),
    path('maintenance', views.http_503, name='maintenance'),
<<<<<<< HEAD
    path('ptgui_viz/faq/', views.faq, name='faq'),


=======

    #Statistics
    path('chart/filter-options', views.get_filter_options, name='chart-filter-options'),
    path('chart/project-priority/<str:priority>', views.get_priority_breakdown, name='chart-filter-options'),
    path('stats', views.statistics_view, name='project-stats'),
    path('ptgui_viz/join_us', views.ptgui_join_us, name='ptgui_join_us'),
>>>>>>> f6be6459
]<|MERGE_RESOLUTION|>--- conflicted
+++ resolved
@@ -14,16 +14,13 @@
     path('ptgui_viz', views.ptguihome, name='ptgui_viz_main'),
     path('ptgui_viz/contact-us/', views.ptgui_contact_us, name='ptgui_contact-us'),
     path('maintenance', views.http_503, name='maintenance'),
-<<<<<<< HEAD
     path('ptgui_viz/faq/', views.faq, name='faq'),
 
 
-=======
 
     #Statistics
     path('chart/filter-options', views.get_filter_options, name='chart-filter-options'),
     path('chart/project-priority/<str:priority>', views.get_priority_breakdown, name='chart-filter-options'),
     path('stats', views.statistics_view, name='project-stats'),
     path('ptgui_viz/join_us', views.ptgui_join_us, name='ptgui_join_us'),
->>>>>>> f6be6459
 ]