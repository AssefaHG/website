from django.urls import path
from django.contrib import admin
from .views import Index, DetailArticleView, LikeArticle, UpskillingView, UpskillingSkillView, SearchResults, UpskillSuccessView, UpskillingJoinProjectView, join_project, list_careers,career_detail,career_application
from django.conf import settings
from django.conf.urls.static import static
<<<<<<< HEAD
from django_ratelimit.decorators import ratelimit
from .views import UserLoginView, rate_limit_exceeded
=======
>>>>>>> e03ebe66

from . import views

urlpatterns = [
    path('', views.index, name='index'),
    path('profile/', views.profile, name='profile'),
    path('malware_viz/joinus', views.malware_joinus, name='malware_viz_joinus'),
    path('appattack/', views.appattack, name='appattack'),
    path('appattack/join', views.appattack_join, name='appattack_join'),
    path('malware_viz/products_and_services', views.products_services, name='malware_products'),
    path('malware_viz/', views.malwarehome, name='malware_viz_main'),
    path('ptgui_viz/', views.ptguihome, name='ptgui_viz_main'),
    path('ptgui_viz/contact-us/', views.ptgui_contact_us, name='ptgui_contact-us'),
    path('maintenance', views.http_503, name='maintenance'),
    path('ptgui_viz/faq/', views.faq, name='faq'),
    path('smishing_detection', views.smishing_detection, name='smishing_detection_main'),
    #path('smishing_detection/join_us', views.smishing_detection_join_us, name='smishingdetection_join_us'),
    path('upskilling/', UpskillingView.as_view(), name='upskilling'),
    path('upskilling/<slug:slug>/', UpskillingSkillView.as_view(), name='upskilling_skill'),
    path('update-progress/<int:progress_id>/', views.update_progress, name='update_progress'),
    path('join-us/', join_project, name='join_us'),
    path('success/', UpskillSuccessView, name='success'),
    path('smishing_detection/join_us', views.smishingdetection_join_us, name='smishingdetection_join_us'),
    path('deakinThreatmirror/', views.Deakin_Threat_mirror_main, name='Deakin_Threat_mirror_main'),
    path('deakinThreatmirror/join_us', views.Deakin_Threat_mirror_joinus, name='threat_mirror_join_us'),
    path('vr/', views.Vr_main, name='Vr_main'),
    path('vr/join_us', views.vr_join_us, name='cybersafe_vr_join_us'),
    # path('contact-central/', views.Contact_central, name='contact-central'),
    path('accounts/password-reset/', views.UserPasswordResetView.as_view(), name='password_reset'),
    path('accounts/password-reset-confirm/<uidb64>/<token>/', views.UserPasswordResetConfirmView.as_view(), name='password_reset_confirm'),
    
    path('upskill/repository', views.upskill_repository, name='pages/upskilling/repository.html'),
    path('upskill/roadmap', views.upskill_repository, name='pages/upskilling/roadmap.html'),
    path('upskill/progress', views.upskill_repository, name='pages/upskilling/progress.html'),
    path('dashboard/', views.dashboard, name='dashboard'),
    
    # Search result page
    path('SearchResults/', views.SearchResults, name='pages/search-results'),
    path('website_form/', views.website_form, name='pages/website-form'),
    
    # Search Suggestions
    path('search/suggestions/', views.SearchSuggestions, name='SearchSuggestions'),
    
    # Blog URLs
    path('blog/', Index.as_view(), name = 'blog'),
    path('<int:pk>/', DetailArticleView.as_view(), name='detail_article' ),
    path('<int:pk>/like', LikeArticle.as_view(), name='like_article'),
    
    path("careers/", list_careers , name="career-list"),
    path("careers/<int:id>/", career_detail , name="career-detail"),
    path("careers/<int:id>/apply", career_application , name="career-application"),
    
    
    # Email OTP
    path("verifyEmail/", views.VerifyOTP, name="verifyEmail"),
    
    # Statistics
    path('chart/filter-options', views.get_filter_options, name='chart-filter-options'),
    path('chart/project-priority/<str:priority>', views.get_priority_breakdown, name='chart-filter-options'),
    path('stats', views.statistics_view, name='project-stats'),
    path('ptgui_viz/join_us', views.ptgui_join_us, name='ptgui_join_us'),
    
    path('feedback/', views.feedback, name='feedback'),


    path('challenges/', views.challenge_list, name='challenge_list'),
    path('challenges/<str:category>/', views.category_challenges, name='category_challenges'),
    path('challenges/detail/<int:challenge_id>/', views.challenge_detail, name='challenge_detail'),
    path('challenges/<int:challenge_id>/submit/', views.submit_answer, name='submit_answer'),
    
    # Feedback (duplicate removed)
    path('submit-feedback/', views.submit_feedback, name='submit_feedback'),
<<<<<<< HEAD

    path('accounts/login/', UserLoginView.as_view(), name='login'),
    path('rate_limit_exceeded/', rate_limit_exceeded, name='rate_limit_exceeded')
 
=======
>>>>>>> e03ebe66
]

urlpatterns += static(settings.MEDIA_URL, document_root=settings.MEDIA_ROOT)

<|MERGE_RESOLUTION|>--- conflicted
+++ resolved
@@ -3,11 +3,9 @@
 from .views import Index, DetailArticleView, LikeArticle, UpskillingView, UpskillingSkillView, SearchResults, UpskillSuccessView, UpskillingJoinProjectView, join_project, list_careers,career_detail,career_application
 from django.conf import settings
 from django.conf.urls.static import static
-<<<<<<< HEAD
 from django_ratelimit.decorators import ratelimit
 from .views import UserLoginView, rate_limit_exceeded
-=======
->>>>>>> e03ebe66
+
 
 from . import views
 
@@ -80,13 +78,12 @@
     
     # Feedback (duplicate removed)
     path('submit-feedback/', views.submit_feedback, name='submit_feedback'),
-<<<<<<< HEAD
+
 
     path('accounts/login/', UserLoginView.as_view(), name='login'),
     path('rate_limit_exceeded/', rate_limit_exceeded, name='rate_limit_exceeded')
  
-=======
->>>>>>> e03ebe66
+
 ]
 
 urlpatterns += static(settings.MEDIA_URL, document_root=settings.MEDIA_ROOT)
