from django.urls import path
from django.contrib import admin
from .views import Index, DetailArticleView, LikeArticle, UpskillingView, UpskillingSkillView, SearchResults, UpskillSuccessView, UpskillingJoinProjectView, join_project
from django.conf import settings
from django.conf.urls.static import static

from . import views

urlpatterns = [
    path('', views.index, name='index'),
    path('profile/', views.profile, name='profile'),
    path('malware_viz/joinus', views.malware_joinus, name='malware_viz_joinus'),
    path('appattack/', views.appattack, name='appattack'),
    path('appattack/join', views.appattack_join, name='appattack_join'),
    path('malware_viz/products_and_services', views.products_services, name='malware_products'),
    path('malware_viz/', views.malwarehome, name='malware_viz_main'),
    path('ptgui_viz/', views.ptguihome, name='ptgui_viz_main'),
    path('ptgui_viz/contact-us/', views.ptgui_contact_us, name='ptgui_contact-us'),
    path('maintenance', views.http_503, name='maintenance'),
    path('ptgui_viz/faq/', views.faq, name='faq'),
    path('smishing_detection', views.smishing_detection, name='smishing_detection_main'),
    #path('smishing_detection/join_us', views.smishing_detection_join_us, name='smishingdetection_join_us'),
    path('upskilling/', UpskillingView.as_view(), name='upskilling'),
    path('upskilling/<slug:slug>/', UpskillingSkillView.as_view(), name='upskilling_skill'),
    path('update-progress/<int:progress_id>/', views.update_progress, name='update_progress'),
    path('join-us/', join_project, name='join_us'),
    path('success/', UpskillSuccessView, name='success'),
    path('smishing_detection/join_us', views.smishingdetection_join_us, name='smishingdetection_join_us'),
    path('deakinThreatmirror/', views.Deakin_Threat_mirror_main, name='Deakin_Threat_mirror_main'),
    path('deakinThreatmirror/join_us', views.Deakin_Threat_mirror_joinus, name='threat_mirror_join_us'),
    path('vr/', views.Vr_main, name='Vr_main'),
    path('vr/join_us', views.vr_join_us, name='cybersafe_vr_join_us'),
    # path('contact-central/', views.Contact_central, name='contact-central'),
    path('accounts/password-reset/', views.UserPasswordResetView.as_view(), name='password_reset'),
    path('accounts/password-reset-confirm/<uidb64>/<token>/', views.UserPasswordResetConfirmView.as_view(), name='password_reset_confirm'),
    
    path('upskill/repository', views.upskill_repository, name='pages/upskilling/repository.html'),
    path('upskill/roadmap', views.upskill_repository, name='pages/upskilling/roadmap.html'),
    path('upskill/progress', views.upskill_repository, name='pages/upskilling/progress.html'),
    path('dashboard/', views.dashboard, name='dashboard'),
    
    # Search result page
    path('SearchResults/', views.SearchResults, name='pages/search-results'),
    path('website_form/', views.website_form, name='pages/website-form'),
    
    # Search Suggestions
    path('search/suggestions/', views.SearchSuggestions, name='SearchSuggestions'),
    
    # Blog URLs
    path('blog/', Index.as_view(), name = 'blog'),
    path('<int:pk>/', DetailArticleView.as_view(), name='detail_article' ),
    path('<int:pk>/like', LikeArticle.as_view(), name='like_article'),
    
    # Email OTP
    path("verifyEmail/", views.VerifyOTP, name="verifyEmail"),
    
    # Statistics
    path('chart/filter-options', views.get_filter_options, name='chart-filter-options'),
    path('chart/project-priority/<str:priority>', views.get_priority_breakdown, name='chart-filter-options'),
    path('stats', views.statistics_view, name='project-stats'),
    path('ptgui_viz/join_us', views.ptgui_join_us, name='ptgui_join_us'),
    
    path('feedback/', views.feedback, name='feedback'),

<<<<<<< HEAD

=======
    # Challenge URLs
>>>>>>> 863a2d25
    path('challenges/', views.challenge_list, name='challenge_list'),
    path('challenges/<str:category>/', views.category_challenges, name='category_challenges'),
    path('challenges/detail/<int:challenge_id>/', views.challenge_detail, name='challenge_detail'),
    path('challenges/<int:challenge_id>/submit/', views.submit_answer, name='submit_answer'),
    
    # Feedback (duplicate removed)
    path('submit-feedback/', views.submit_feedback, name='submit_feedback'),
]

urlpatterns += static(settings.MEDIA_URL, document_root=settings.MEDIA_ROOT)

<|MERGE_RESOLUTION|>--- conflicted
+++ resolved
@@ -62,11 +62,7 @@
     
     path('feedback/', views.feedback, name='feedback'),
 
-<<<<<<< HEAD
 
-=======
-    # Challenge URLs
->>>>>>> 863a2d25
     path('challenges/', views.challenge_list, name='challenge_list'),
     path('challenges/<str:category>/', views.category_challenges, name='category_challenges'),
     path('challenges/detail/<int:challenge_id>/', views.challenge_detail, name='challenge_detail'),
