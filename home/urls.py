--- conflicted
+++ resolved
@@ -14,13 +14,9 @@
     path('ptgui_viz', views.ptguihome, name='ptgui_viz_main'),
     path('ptgui_viz/contact-us/', views.ptgui_contact_us, name='ptgui_contact-us'),
     path('maintenance', views.http_503, name='maintenance'),
-<<<<<<< HEAD
     path('ptgui_viz/faq/', views.faq, name='faq'),
 
-
-=======
-    path('resources/', views.resources_view, name='resources'), 
->>>>>>> 908f7980
+ 
 
     #Statistics
     path('chart/filter-options', views.get_filter_options, name='chart-filter-options'),
