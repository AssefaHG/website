--- conflicted
+++ resolved
@@ -42,13 +42,10 @@
                 {% for feedback in feedbacks %}
                 <li>
                     <strong>{{ feedback.name }}</strong>: {{ feedback.feedback }}
-<<<<<<< HEAD
-=======
                     <form method="post" action="{% url 'delete_feedback' feedback.id %}" style="display:inline;">
                         {% csrf_token %}
                         <button type="submit" class="btn btn-danger btn-sm">Delete</button>
                     </form>
->>>>>>> 70dc824c
                 </li>
                 {% endfor %}
             </ul>
