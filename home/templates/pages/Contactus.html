{% extends 'layouts/base.html' %}
{% load static %}
{% block content %}

<main>
  {% include 'includes/pre-loader.html' %}
  
  <!-- Section Header -->
  <section class="section-header bg-tertiary text-black">
    <div class="container">
      <div class="row align-items-center">
        <div class="col-12 col-lg-6 contact-info">
          <p>How can we help you?</p>
          <h1>Contact Us</h1>
          <p>
            For further information, please contact us using the details below:
          </p>
          <div class="icon-text">
            <i class="fas fa-map-marker-alt"></i>
<<<<<<< HEAD
            <span>221 Burwood Hwy, Burwood VIC 3125</span>
          </div>
          <div class="icon-text">
            <i class="fas fa-phone"></i>
            <span>04**</span>
          </div>
          <div class="icon-text">
            <i class="fas fa-envelope"></i>
            <span>hardhat@gmail.com</span>
=======
            <span><a href="https://maps.app.goo.gl/u975DMZDa3aaf7Ys6" target="_blank">221 Burwood Hwy, Burwood VIC 3125</a></span>
          </div>
          <div class="icon-text">
            <i class="fas fa-phone"></i>
            <span><a href="tel:+614******">04******</a></span>
          </div>
          <div class="icon-text">
            <i class="fas fa-envelope"></i>
            <span><a href="mailto:hardhat@example.com">hardhat@example.com</a></span> 
>>>>>>> ca5c7ccb
          </div>
        </div>
        <div class="col-12 col-lg-6 contact-image">
          <img
            src="{% static 'assets/img/pages/home/talking.png' %}"
            alt="contact image"
            class="img-fluid"
          />
        </div>
      </div>
    </div>
  </section>

  <!-- Contact Form and Map Section -->
  <section class="contact-section">
    <div class="container">
      <div class="row align-items-center">
        <!-- Contact Form -->
        <div class="col-12 col-md-6 contact-form-container" id="contact-form-container">
          <h2 class="text-center">Leave Us a Message</h2>
          <form
            id="contact-form"
            action="/contact-central"
            method="post"
            onsubmit="handleSubmit(event)"
          >
            <div class="form-group">
              <label for="name">Full Name</label>
              <input type="text" class="form-control" id="name" name="name" placeholder="Enter your name" required />
            </div>
            <div class="form-group">
              <label for="email">Email Address</label>
              <input type="email" class="form-control" id="email" name="email" placeholder="Enter your email" required />
            </div>
            <div class="form-group">
              <label for="message">Message</label>
              <textarea class="form-control" id="message" name="message" rows="4" placeholder="Enter your message"></textarea>
            </div>
            <div class="text-center">
              <button type="submit" class="btn btn-primary">Send Message</button>
            </div>
            {% csrf_token %}
          </form>
        </div>

        <!-- Google Map with Address -->
        <div class="col-12 col-md-6 map-container" id="map-container">
          <iframe
            src="https://www.google.com/maps/embed?pb=!1m18!1m12!1m3!1d3151.8955021029794!2d145.1213769157944!3d-37.84991947974343!2m3!1f0!2f0!3f0!3m2!1i1024!2i768!4f13.1!3m3!1m2!1s0x6ad6419eb35a09f1%3A0x7e3ed94e3ebf12d!2s221%20Burwood%20Hwy%2C%20Burwood%20VIC%203125!5e0!3m2!1sen!2sus!4v1697838690523"
            width="100%"
            height="450"
            style="border:0;"
            allowfullscreen=""
            loading="lazy"
            referrerpolicy="no-referrer-when-downgrade"
          ></iframe>
        </div>
      </div>
    </div>
  </section>

  <!-- Thank You Message -->
  <section id="thank-you-message" style="display: none;">
    <div class="thank-you text-center">
      <h1>Thank you for submitting your response!</h1>
      <p>We appreciate your feedback and will get back to you shortly if needed.</p>
    </div>
  </section>

</main>

<script>
  function handleSubmit(event) {
    event.preventDefault(); // Prevent the default form submission
    
    // Hide the form container and the map
    document.getElementById("contact-form-container").style.display = "none";
    document.getElementById("map-container").style.display = "none";
    
    // Show the thank you message
    document.getElementById("thank-you-message").style.display = "block";
  }
</script>

{% endblock content %}<|MERGE_RESOLUTION|>--- conflicted
+++ resolved
@@ -17,7 +17,7 @@
           </p>
           <div class="icon-text">
             <i class="fas fa-map-marker-alt"></i>
-<<<<<<< HEAD
+
             <span>221 Burwood Hwy, Burwood VIC 3125</span>
           </div>
           <div class="icon-text">
@@ -27,8 +27,6 @@
           <div class="icon-text">
             <i class="fas fa-envelope"></i>
             <span>hardhat@gmail.com</span>
-=======
-            <span><a href="https://maps.app.goo.gl/u975DMZDa3aaf7Ys6" target="_blank">221 Burwood Hwy, Burwood VIC 3125</a></span>
           </div>
           <div class="icon-text">
             <i class="fas fa-phone"></i>
@@ -37,7 +35,7 @@
           <div class="icon-text">
             <i class="fas fa-envelope"></i>
             <span><a href="mailto:hardhat@example.com">hardhat@example.com</a></span> 
->>>>>>> ca5c7ccb
+
           </div>
         </div>
         <div class="col-12 col-lg-6 contact-image">
