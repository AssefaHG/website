--- conflicted
+++ resolved
@@ -1,90 +1,6 @@
-<!--
+{% extends 'layouts/base.html' %}
+{% load static %}
 
-<<<<<<< HEAD
-    =========================================================
-    * Pixel Free Bootstrap 5 UI Kit
-    =========================================================
-    
-    * Product Page: https://themesberg.com/product/ui-kit/pixel-free-bootstrap-5-ui-kit
-    * Copyright 2021 Themesberg (https://www.themesberg.com)
-    
-    * Coded by https://themesberg.com
-    
-    =========================================================
-    
-    * The above copyright notice and this permission notice shall be included in all copies or substantial portions of the Software. Contact us if you want to remove it.
-    
-    -->
-    
-    {% load static %}
-    <!DOCTYPE html>
-    <html lang="en">
-    
-    <head>
-        <meta http-equiv="Content-Type" content="text/html; charset=utf-8" />
-        <!-- Primary Meta Tags -->
-        <title>Hardhat Enterprises</title>
-        <meta name="viewport" content="width=device-width, initial-scale=1, shrink-to-fit=no">
-        <meta name="title" content="Hardhat Enterprises">
-        <meta name="author" content="Themesberg">
-        <meta name="description" content="Hardhat Enterprises is an organisation that aims to create cyber weapons and tools that can be used to empower white-hat operations.">
-        <link rel="canonical" href="https://hardhat.pythonanywhere.com/">
-        
-        <!-- Open Graph / Facebook -->
-        <meta property="og:type" content="website">
-        <meta property="og:url" content="https://hardhat.pythonanywhere.com/">
-        <meta property="og:title" content="Hardhat Enterprises">
-        <meta property="og:description" content="Hardhat Enterprises is an organisation that aims to create cyber weapons and tools that can be used to empower white-hat operations.">
-        <meta property="og:image" content="https://hardhat.pythonanywhere.com/custom_static/assets/img/pages/home/hero-image.svg">
-        
-        <!-- Twitter -->
-        <meta property="twitter:card" content="summary_large_image">
-        <meta property="twitter:url" content="https://hardhat.pythonanywhere.com/">
-        <meta property="twitter:title" content="Hardhat Enterprises">
-        <meta property="twitter:description" content="Hardhat Enterprises is an organisation that aims to create cyber weapons and tools that can be used to empower white-hat operations.">
-        <meta property="twitter:image" content="https://hardhat.pythonanywhere.com/custom_static/assets/img/pages/home/hero-image.svg">
-        
-        <!-- Favicon -->
-        <link rel="apple-touch-icon" sizes="120x120" href="{% static 'assets/img/favicon/apple-touch-icon.png' %}">
-        <link rel="icon" type="image/png" sizes="32x32" href="{% static 'assets/img/favicon/favicon-32x32.png' %}">
-        <link rel="icon" type="image/png" sizes="16x16" href="{% static 'assets/img/favicon/favicon-16x16.png' %}">
-        <link rel="manifest" href="{% static 'assets/img/favicon/site.webmanifest' %}">
-        <link rel="mask-icon" href="{% static 'assets/img/favicon/safari-pinned-tab.svg' %}" color="#ffffff">
-        <meta name="msapplication-TileColor" content="#ffffff">
-        <meta name="theme-color" content="#ffffff">
-        
-        <!-- Fontawesome -->
-        <link type="text/css" href="{% static 'vendor/@fortawesome/fontawesome-free/css/all.min.css' %}" rel="stylesheet">
-        
-        <!-- Pixel CSS -->
-        <link type="text/css" href="{% static 'css/hardhat.css' %}" rel="stylesheet">
-        
-    </head>
-    
-    <body>
-    
-      {% block header %}
-      
-        {% include 'includes/navigation.html' %}
-      
-      {% endblock header %}
-    
-      {% block content %}{% endblock content %}
-    
-      {% block footer %}
-      
-        {% include 'includes/footer.html' %}
-      
-      {% endblock footer %}
-    
-      {% include 'includes/scripts.html' %}
-      {% block javascripts %}{% endblock javascripts %}
-    
-    
-    </body>
-    
-    </html>
-=======
 {% block content %}
 
 <main>
@@ -153,5 +69,4 @@
 
 </main>
 
-{% endblock content %}
->>>>>>> 786b3a40
+{% endblock content %}