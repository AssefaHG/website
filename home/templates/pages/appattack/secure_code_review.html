--- conflicted
+++ resolved
@@ -1,176 +1,172 @@
-{% extends 'layouts/base.html' %}
-{% load static %}
-
-{% block content %}
-<head>
-    <title>Secure Code Review</title>
-</head>
-
-<main>
-    {% include 'includes/pre-loader.html' %}
-
-    <!-- Hero -->
-    <div class="section-header bg-primary-app pb-0">
-        <div class="container">
-            <div class="row justify-content-center text-center">
-                <div class="col-lg-8">
-
-<<<<<<< HEAD
-        h1 {
-            color: #333;
-            font-weight: bold;
-            margin-top: 20px;
-        }
-
-        p {
-            line-height: 1.6;
-            margin-top: 20px;
-        }
-
-        .btn {
-            background-color: #242e4c;
-            border: none;
-            color: white;
-            padding: 10px 20px;
-            text-align: center;
-            text-decoration: none; 
-            display: inline-block;
-            font-size: 16px;
-            margin-top: 20px;
-            cursor: pointer;
-        }
-
-        .btn:hover {
-            background-color: #1c2540;
-            color: white; 
-        }
-
-        .mobile-img {
-            margin: 0 auto;
-            display: block;
-        }
-
-        .image-container {
-            text-align: center; 
-            margin-top: 20px; 
-        }
-        .image-container img {
-            max-width: 80%; 
-            width: auto;
-            height: auto;
-            max-height: 400px; 
-        }
-        #header-ul {
-            display: flex;
-            flex-direction: column;
-        }
-        #header-ul>li {
-            list-style: none;
-            width: 60%;
-            margin-left: 20%;
-            text-align: left;
-            margin-top: 3rem;
-            line-height: 2rem;
-        }
-        .text-style-1{
-            line-height: 3rem;
-            text-align: left;
-            font-family: var(--bs-font-sans-serif);
-            font-size: 1rem;
-        }
-    </style>
-
-    <div class="section-header">
-        <h1>Secure Code Review</h1>
-        <ul id="header-ul">
-            <li>Secure code review is a systematic examination of an application's source code with the 
-                primary goal of identifying and mitigating security vulnerabilities. It involves inspecting 
-                the codebase for potential weaknesses such as SQL injection, cross-site scripting (XSS), insecure 
-                authentication mechanisms, and other common security flaws.  
-            </li>
-            <li>
-                During the review process, trained security 
-                professionals analyze the code line by line, looking for coding practices that could lead to security breaches 
-                or unauthorized access. Secure code review helps ensure that applications adhere to security best practices, 
-                reducing the likelihood of exploitation by malicious actors.
-            </li>
-            <li>
-                Additionally, it provides developers with insights 
-                into secure coding principles, fostering a culture of security awareness within development teams.
-            </li>
-        </ul>
-        <div class="image-container" style="display: flex;">
-            <img style="width: 50%;" src="{% static 'assets/img/pages/appattack/scr.svg' %}" class="img-fluid" alt="Two people examining code for bugs">
-            <div style="width: 50%;display: flex;align-items: center;justify-content: center;">
-                <div class="text-style-1"> Hence, We specialize in evaluating and testing critical infrastructures using advanced tools. Our team goes beyond identifying vulnerabilities, 
-                    suggesting and implementing remediations to enhance code security. Thorough documentation of test exploitations ensures our clients receive 
-                    a clear roadmap for fortifying their code infrastructure.</div>
-=======
-                    <img src="{% static 'assets/img/pages/appattack/scr.svg' %}" class="img-fluid" alt="Two people examining code for bugs" width="300" height="300">
-                    
-                    <div class="mt-3 mb-2">
-                        <h2>Secure Code Review</h2>
-                        <h5>Analysis and safeguarding your programs</h5>
-                    </div>
-                </div>
-            </div>
-        </div>
-    </div>
-    <!-- End of hero section-->
-
-    <!-- About Secure Code Review-->
-     <section class="section section-lg">
-        <div class="container">
-            <div class="row justify-content-between align-items-center mb-lg-4 mb-5">
-                <div class="col-12 col-lg-7 mb-5 order-lg-2">
-                    <h2>What is Secure Code?</h2>
-                    <p>Secure code is the practice of developing programs that prevents accidential security incidents and safeguards programs from potential vulnerabilities.
-                        This involves a systematic examination of an application's source code and will identify any security vulnerabilities and provide solutions to mitigate it.
-                    </p>
-                    <p>Upon inspection of the application's code it will assess potential weaknesses including:</p>
-                    <ul>
-                        <li>SQL Injection</li>
-                        <li>Cross-site Scripting (XSS)</li>
-                        <li>Insecure Authentication Mechanisms</li>
-                        <li>Common Security Flaws</li>
-                    </ul>
-                </div>
-                <div class="col-12 col-lg-3 mb-2 order-lg-1">
-                    <img src="{% static 'assets/img/pages/appattack/icon.5.svg' %}" class="img-fluid" alt="Two people examining code for bugs" width="300" height="300">
-                </div>
-            </div>
-            <div class="row justify-content-between align-items-center mb-lg-3 mb-2">
-                <div class="col-lg-6">
-                    <h2>What are we offering?</h2>
-                    <p>Using advanced tools, we evaluate and assess security vulnerabilities within code ensuring critial infrastructure is not compromised
-                    </p>
-                    <p>We perform a review of code to check for common security flaws such as the ones listed above. Code review might also involve further investigation into the root causes
-                        of vulnerabilities. After review, a report is provided to outline the findings and recommendations for the program.
-                    </p>
-                </div>
-                <div class="col-lg-6 d-flex justify-content-end">
-                    <img src="{% static 'assets/img/pages/appattack/report.svg' %}" class="img-fluid" alt="Two people examining code for bugs" width="300" height="300">
-                </div>
->>>>>>> 93f8d7d9
-            </div>
-        </div>
-        <!-- Buttons -->
-        <div class="container d-flex justify-content-center align-items-center mb-3 mt-5">
-            <button type="button" class="btn btn-primary btn-lg px-4 mx-2 gap-3" id="penTesting">Pen Testing Services</button>
-            <button type="button" class="btn btn-primary btn-lg px-4 mx-2 gap-3" id="comprehensiveReports">Comprehensive Reports</button>
-            <button type="button" class="btn btn-primary btn-lg px-4 mx-2 gap-3" id="backButton">Back</button>
-        </div>
-     </section>
-        <script> 
-            document.getElementById("penTesting").addEventListener("click", function() {
-                window.location.href = "{% url 'pen-testing' %}";
-            });
-            document.getElementById("comprehensiveReports").addEventListener("click", function() {
-                window.location.href = "{% url 'comphrehensive_report' %}";
-            });
-            document.getElementById("backButton").addEventListener("click", function() {
-                window.location.href = "{% url 'appattack' %}";
-            });
-        </script>
-</main>
+{% extends 'layouts/base.html' %}
+{% load static %}
+
+{% block content %}
+<head>
+    <title>Secure Code Review</title>
+</head>
+
+<main>
+    {% include 'includes/pre-loader.html' %}
+
+    <!-- Hero -->
+    <div class="section-header bg-primary-app pb-0">
+        <div class="container">
+            <div class="row justify-content-center text-center">
+                <div class="col-lg-8">
+        h1 {
+            color: #333;
+            font-weight: bold;
+            margin-top: 20px;
+        }
+
+        p {
+            line-height: 1.6;
+            margin-top: 20px;
+        }
+
+        .btn {
+            background-color: #242e4c;
+            border: none;
+            color: white;
+            padding: 10px 20px;
+            text-align: center;
+            text-decoration: none; 
+            display: inline-block;
+            font-size: 16px;
+            margin-top: 20px;
+            cursor: pointer;
+        }
+
+        .btn:hover {
+            background-color: #1c2540;
+            color: white; 
+        }
+
+        .mobile-img {
+            margin: 0 auto;
+            display: block;
+        }
+
+        .image-container {
+            text-align: center; 
+            margin-top: 20px; 
+        }
+        .image-container img {
+            max-width: 80%; 
+            width: auto;
+            height: auto;
+            max-height: 400px; 
+        }
+        #header-ul {
+            display: flex;
+            flex-direction: column;
+        }
+        #header-ul>li {
+            list-style: none;
+            width: 60%;
+            margin-left: 20%;
+            text-align: left;
+            margin-top: 3rem;
+            line-height: 2rem;
+        }
+        .text-style-1{
+            line-height: 3rem;
+            text-align: left;
+            font-family: var(--bs-font-sans-serif);
+            font-size: 1rem;
+        }
+    </style>
+
+    <div class="section-header">
+        <h1>Secure Code Review</h1>
+        <ul id="header-ul">
+            <li>Secure code review is a systematic examination of an application's source code with the 
+                primary goal of identifying and mitigating security vulnerabilities. It involves inspecting 
+                the codebase for potential weaknesses such as SQL injection, cross-site scripting (XSS), insecure 
+                authentication mechanisms, and other common security flaws.  
+            </li>
+            <li>
+                During the review process, trained security 
+                professionals analyze the code line by line, looking for coding practices that could lead to security breaches 
+                or unauthorized access. Secure code review helps ensure that applications adhere to security best practices, 
+                reducing the likelihood of exploitation by malicious actors.
+            </li>
+            <li>
+                Additionally, it provides developers with insights 
+                into secure coding principles, fostering a culture of security awareness within development teams.
+            </li>
+        </ul>
+        <div class="image-container" style="display: flex;">
+            <img style="width: 50%;" src="{% static 'assets/img/pages/appattack/scr.svg' %}" class="img-fluid" alt="Two people examining code for bugs">
+            <div style="width: 50%;display: flex;align-items: center;justify-content: center;">
+                <div class="text-style-1"> Hence, We specialize in evaluating and testing critical infrastructures using advanced tools. Our team goes beyond identifying vulnerabilities, 
+                    suggesting and implementing remediations to enhance code security. Thorough documentation of test exploitations ensures our clients receive 
+                    a clear roadmap for fortifying their code infrastructure.</div>
+                    <img src="{% static 'assets/img/pages/appattack/scr.svg' %}" class="img-fluid" alt="Two people examining code for bugs" width="300" height="300">
+                    
+                    <div class="mt-3 mb-2">
+                        <h2>Secure Code Review</h2>
+                        <h5>Analysis and safeguarding your programs</h5>
+                    </div>
+                </div>
+            </div>
+        </div>
+    </div>
+    <!-- End of hero section-->
+
+    <!-- About Secure Code Review-->
+     <section class="section section-lg">
+        <div class="container">
+            <div class="row justify-content-between align-items-center mb-lg-4 mb-5">
+                <div class="col-12 col-lg-7 mb-5 order-lg-2">
+                    <h2>What is Secure Code?</h2>
+                    <p>Secure code is the practice of developing programs that prevents accidential security incidents and safeguards programs from potential vulnerabilities.
+                        This involves a systematic examination of an application's source code and will identify any security vulnerabilities and provide solutions to mitigate it.
+                    </p>
+                    <p>Upon inspection of the application's code it will assess potential weaknesses including:</p>
+                    <ul>
+                        <li>SQL Injection</li>
+                        <li>Cross-site Scripting (XSS)</li>
+                        <li>Insecure Authentication Mechanisms</li>
+                        <li>Common Security Flaws</li>
+                    </ul>
+                </div>
+                <div class="col-12 col-lg-3 mb-2 order-lg-1">
+                    <img src="{% static 'assets/img/pages/appattack/icon.5.svg' %}" class="img-fluid" alt="Two people examining code for bugs" width="300" height="300">
+                </div>
+            </div>
+            <div class="row justify-content-between align-items-center mb-lg-3 mb-2">
+                <div class="col-lg-6">
+                    <h2>What are we offering?</h2>
+                    <p>Using advanced tools, we evaluate and assess security vulnerabilities within code ensuring critial infrastructure is not compromised
+                    </p>
+                    <p>We perform a review of code to check for common security flaws such as the ones listed above. Code review might also involve further investigation into the root causes
+                        of vulnerabilities. After review, a report is provided to outline the findings and recommendations for the program.
+                    </p>
+                </div>
+                <div class="col-lg-6 d-flex justify-content-end">
+                    <img src="{% static 'assets/img/pages/appattack/report.svg' %}" class="img-fluid" alt="Two people examining code for bugs" width="300" height="300">
+                </div>
+            </div>
+        </div>
+        <!-- Buttons -->
+        <div class="container d-flex justify-content-center align-items-center mb-3 mt-5">
+            <button type="button" class="btn btn-primary btn-lg px-4 mx-2 gap-3" id="penTesting">Pen Testing Services</button>
+            <button type="button" class="btn btn-primary btn-lg px-4 mx-2 gap-3" id="comprehensiveReports">Comprehensive Reports</button>
+            <button type="button" class="btn btn-primary btn-lg px-4 mx-2 gap-3" id="backButton">Back</button>
+        </div>
+     </section>
+        <script> 
+            document.getElementById("penTesting").addEventListener("click", function() {
+                window.location.href = "{% url 'pen-testing' %}";
+            });
+            document.getElementById("comprehensiveReports").addEventListener("click", function() {
+                window.location.href = "{% url 'comphrehensive_report' %}";
+            });
+            document.getElementById("backButton").addEventListener("click", function() {
+                window.location.href = "{% url 'appattack' %}";
+            });
+        </script>
+</main>
 {% endblock content %}