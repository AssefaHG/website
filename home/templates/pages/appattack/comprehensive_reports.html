{% extends 'layouts/base.html' %}
{% load static %}

{% block content %}
<head>
    <title>Comprehensive Reports</title>
</head>

<main>
    {% include 'includes/pre-loader.html' %}
    <!-- Hero-->

    <div class="section-header bg-primary-app pb-0">
        <div class="container">
            <div class="row justify-content-center text-center">
                <div class="col-lg-8">

                    <img src="{% static 'assets/img/pages/appattack/report.svg' %}" class="img-fluid" alt="Report" width="300" height="300">
                    <div class="mt-3 mb-2">
                        <h2>Comprehensive Reports</h2>
                        <h5>Collation of our findings</h5>
                    </div>
                </div>
            </div>
        </div>
    </div>
<<<<<<< HEAD

=======
>>>>>>> 6438908e
    <!-- End of hero section-->

    <!-- About Comprehensive Reports -->
     <section class="section section-lg">
        <div class="container">
            <div class="row justify-content-between align-items-center mb-lg-4 mb-5">
                <div class="col-12 col-lg-7 mb-5">
                    <h2>Presenting our findings and analysis</h2>
                    <p>After Penetration Testing (pen-testing) and/or Secure Code Review, a comprehensive report documenting our findings 
                        during our assessment processes.
                    </p>
                    <p>This will include:</p>
                    <ul>
                        <li>Vulnerabilities/Weaknesses found</li>
                        <li>Impact on the application/organisation</li>
                        <li>Risk mitigation strategies</li>
                        <li>Our recommendations</li>
                        <li>Actionable steps</li>
                    </ul>
                </div>
                <div class="col-12 col-lg-3 mb-2">
                    <img src="{% static 'assets/img/pages/appattack/icon.1.svg' %}" class="img-fluid" alt="Man at his desk securing his computer" width="300" height="300">
                </div>
            </div>
                <div class="row justify-content-center align-items-center mb-lg-3 mb-2">
                    <div class="col-lg-8">
                        <h2>Efficient delivery</h2>
                        <p>After Penetration Testing (pen-testing) and/or Secure Code Review, a comprehensive report documenting our findings 
                            during our assessment processes.
                        </p>
                        <p>The report aims to deliver all assessments and recommendations in a format that allows your organisation to quickly undertake our actionable steps
                            to strenghthen your cybersecurity posture. Minimising delay in addressing critical issues and other vulnerabilities. 
                        </p>
                    </div>
            </div>
        </div>
            <!-- Buttons -->
            <div class="container d-flex justify-content-center align-items-center mb-3 mt-5">
                <button type="button" class="btn btn-primary btn-lg px-4 mx-2 gap-3" id="penTesting">Pen Testing Services</button>
                <button type="button" class="btn btn-primary btn-lg px-4 gap-3" id="secureCodeReview">Secure Code Review</button>
                <button type="button" class="btn btn-primary btn-lg px-4 mx-2 gap-3" id="backButton">Back</button>
            </div>
     </section>
        <script> 
            document.getElementById("penTesting").addEventListener("click", function() {
                window.location.href = "{% url 'pen-testing' %}";
            });
            document.getElementById("secureCodeReview").addEventListener("click", function() {
                window.location.href = "{% url 'secure-code-review' %}";
            });
            document.getElementById("backButton").addEventListener("click", function() {
                window.location.href = "{% url 'appattack' %}";
            });
        </script>
    </div>
</main>
{% endblock content %}
<|MERGE_RESOLUTION|>--- conflicted
+++ resolved
@@ -1,87 +1,83 @@
-{% extends 'layouts/base.html' %}
-{% load static %}
-
-{% block content %}
-<head>
-    <title>Comprehensive Reports</title>
-</head>
-
-<main>
-    {% include 'includes/pre-loader.html' %}
-    <!-- Hero-->
-
-    <div class="section-header bg-primary-app pb-0">
-        <div class="container">
-            <div class="row justify-content-center text-center">
-                <div class="col-lg-8">
-
-                    <img src="{% static 'assets/img/pages/appattack/report.svg' %}" class="img-fluid" alt="Report" width="300" height="300">
-                    <div class="mt-3 mb-2">
-                        <h2>Comprehensive Reports</h2>
-                        <h5>Collation of our findings</h5>
-                    </div>
-                </div>
-            </div>
-        </div>
-    </div>
-<<<<<<< HEAD
-
-=======
->>>>>>> 6438908e
-    <!-- End of hero section-->
-
-    <!-- About Comprehensive Reports -->
-     <section class="section section-lg">
-        <div class="container">
-            <div class="row justify-content-between align-items-center mb-lg-4 mb-5">
-                <div class="col-12 col-lg-7 mb-5">
-                    <h2>Presenting our findings and analysis</h2>
-                    <p>After Penetration Testing (pen-testing) and/or Secure Code Review, a comprehensive report documenting our findings 
-                        during our assessment processes.
-                    </p>
-                    <p>This will include:</p>
-                    <ul>
-                        <li>Vulnerabilities/Weaknesses found</li>
-                        <li>Impact on the application/organisation</li>
-                        <li>Risk mitigation strategies</li>
-                        <li>Our recommendations</li>
-                        <li>Actionable steps</li>
-                    </ul>
-                </div>
-                <div class="col-12 col-lg-3 mb-2">
-                    <img src="{% static 'assets/img/pages/appattack/icon.1.svg' %}" class="img-fluid" alt="Man at his desk securing his computer" width="300" height="300">
-                </div>
-            </div>
-                <div class="row justify-content-center align-items-center mb-lg-3 mb-2">
-                    <div class="col-lg-8">
-                        <h2>Efficient delivery</h2>
-                        <p>After Penetration Testing (pen-testing) and/or Secure Code Review, a comprehensive report documenting our findings 
-                            during our assessment processes.
-                        </p>
-                        <p>The report aims to deliver all assessments and recommendations in a format that allows your organisation to quickly undertake our actionable steps
-                            to strenghthen your cybersecurity posture. Minimising delay in addressing critical issues and other vulnerabilities. 
-                        </p>
-                    </div>
-            </div>
-        </div>
-            <!-- Buttons -->
-            <div class="container d-flex justify-content-center align-items-center mb-3 mt-5">
-                <button type="button" class="btn btn-primary btn-lg px-4 mx-2 gap-3" id="penTesting">Pen Testing Services</button>
-                <button type="button" class="btn btn-primary btn-lg px-4 gap-3" id="secureCodeReview">Secure Code Review</button>
-                <button type="button" class="btn btn-primary btn-lg px-4 mx-2 gap-3" id="backButton">Back</button>
-            </div>
-     </section>
-        <script> 
-            document.getElementById("penTesting").addEventListener("click", function() {
-                window.location.href = "{% url 'pen-testing' %}";
-            });
-            document.getElementById("secureCodeReview").addEventListener("click", function() {
-                window.location.href = "{% url 'secure-code-review' %}";
-            });
-            document.getElementById("backButton").addEventListener("click", function() {
-                window.location.href = "{% url 'appattack' %}";
-            });
-        </script>
-    </div>
-</main>
-{% endblock content %}
+{% extends 'layouts/base.html' %}
+{% load static %}
+
+{% block content %}
+<head>
+    <title>Comprehensive Reports</title>
+</head>
+
+<main>
+    {% include 'includes/pre-loader.html' %}
+    <!-- Hero-->
+
+    <div class="section-header bg-primary-app pb-0">
+        <div class="container">
+            <div class="row justify-content-center text-center">
+                <div class="col-lg-8">
+
+                    <img src="{% static 'assets/img/pages/appattack/report.svg' %}" class="img-fluid" alt="Report" width="300" height="300">
+                    <div class="mt-3 mb-2">
+                        <h2>Comprehensive Reports</h2>
+                        <h5>Collation of our findings</h5>
+                    </div>
+                </div>
+            </div>
+        </div>
+    </div>
+    <!-- End of hero section-->
+
+    <!-- About Comprehensive Reports -->
+     <section class="section section-lg">
+        <div class="container">
+            <div class="row justify-content-between align-items-center mb-lg-4 mb-5">
+                <div class="col-12 col-lg-7 mb-5">
+                    <h2>Presenting our findings and analysis</h2>
+                    <p>After Penetration Testing (pen-testing) and/or Secure Code Review, a comprehensive report documenting our findings 
+                        during our assessment processes.
+                    </p>
+                    <p>This will include:</p>
+                    <ul>
+                        <li>Vulnerabilities/Weaknesses found</li>
+                        <li>Impact on the application/organisation</li>
+                        <li>Risk mitigation strategies</li>
+                        <li>Our recommendations</li>
+                        <li>Actionable steps</li>
+                    </ul>
+                </div>
+                <div class="col-12 col-lg-3 mb-2">
+                    <img src="{% static 'assets/img/pages/appattack/icon.1.svg' %}" class="img-fluid" alt="Man at his desk securing his computer" width="300" height="300">
+                </div>
+            </div>
+                <div class="row justify-content-center align-items-center mb-lg-3 mb-2">
+                    <div class="col-lg-8">
+                        <h2>Efficient delivery</h2>
+                        <p>After Penetration Testing (pen-testing) and/or Secure Code Review, a comprehensive report documenting our findings 
+                            during our assessment processes.
+                        </p>
+                        <p>The report aims to deliver all assessments and recommendations in a format that allows your organisation to quickly undertake our actionable steps
+                            to strenghthen your cybersecurity posture. Minimising delay in addressing critical issues and other vulnerabilities. 
+                        </p>
+                    </div>
+            </div>
+        </div>
+            <!-- Buttons -->
+            <div class="container d-flex justify-content-center align-items-center mb-3 mt-5">
+                <button type="button" class="btn btn-primary btn-lg px-4 mx-2 gap-3" id="penTesting">Pen Testing Services</button>
+                <button type="button" class="btn btn-primary btn-lg px-4 gap-3" id="secureCodeReview">Secure Code Review</button>
+                <button type="button" class="btn btn-primary btn-lg px-4 mx-2 gap-3" id="backButton">Back</button>
+            </div>
+     </section>
+        <script> 
+            document.getElementById("penTesting").addEventListener("click", function() {
+                window.location.href = "{% url 'pen-testing' %}";
+            });
+            document.getElementById("secureCodeReview").addEventListener("click", function() {
+                window.location.href = "{% url 'secure-code-review' %}";
+            });
+            document.getElementById("backButton").addEventListener("click", function() {
+                window.location.href = "{% url 'appattack' %}";
+            });
+        </script>
+    </div>
+</main>
+{% endblock content %}