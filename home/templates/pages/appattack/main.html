<<<<<<< HEAD
{% extends 'layouts/base.html' %}
{% load static %}

{% block content %}
<head>

	<title>AppAttack</title>
</head>

<main>
    {% include 'includes/pre-loader.html' %}

    <!-- Hero Section -->
    <section class="section-header bg-tertiary text-black py-5">
		<div class="px-4 py-5 my-5 text-center">
			<h1 class="fw-bold display-1">AppAttack</h1>
			<img width="500" height="500" src="{% static 'assets/img/pages/appattack/appattack-hero-1.svg' %}" alt="Hero image">
			<div class="col-lg-6 mx-auto">
			  <p class="lead mb-4">We deliver comprehensive reports to clients, providing actionable insights to enhance code security. With a commitment to excellence, AppAttack empowers organizations to proactively safeguard their digital assets</p>
			  <div class="d-grid gap-2 d-sm-flex justify-content-sm-center">
				<button type="button" class="btn btn-primary btn-lg px-4 gap-3">Explore Services</button>
			  </div>
			</div>
		</div>
    </section>
	<!-- End of Hero Section -->
	<!-- Services -->
	<section class="section bg-primary text-black">
		<div class="container">
			<h2 class="fw-bolder display-2 text-center">Services</h2>
			<div class="row text-center">
				<div class="col-6 mobile-img text-left">
					<img src="{% static 'assets/img/pages/appattack/pen-test.svg' %}" class="img-fluid" alt="mobile screen">
				</div>
				<div class="col-6 my-auto">
					<h1 class="font-tertiary">Pen-Testing </h1>
					<h6 class="font-tertiary">Our dedicated team engages in collaborative dialogues with partner organizations, creating custom testing environments to reveal vulnerabilities in essential applications. We conduct thorough analyses, delivering detailed reports that not only identify vulnerabilities but also offer strategic remediation steps</h6>
				</div>
			</div>	
		</div>
		<div class="container">
			<div class="row text-center">
				<div class="col-6 my-auto">
					<h1 class="font-tertiary">Secure Code Review </h1>
					<h6 class="font-tertiary">We specialize in evaluating and testing critical infrastructures using advanced tools. Our team goes beyond identifying vulnerabilities, suggesting and implementing remediations to enhance code security. Thorough documentation of test exploitations ensures our clients receive a clear roadmap for fortifying their code infrastructure.</h6>
				</div>
				<div class="col-6 mobile-img text-right">
					<img src="{% static 'assets/img/pages/appattack/scr.svg' %}" class="img-fluid" alt="mobile screen">
				</div>
			</div>	
		</div>
		<div class="container">
			<div class="row text-center">
				<div class="col-6 mobile-img text-left">
					<img src="{% static 'assets/img/pages/appattack/report.svg' %}" class="img-fluid" alt="mobile screen">
				</div>
				<div class="col-6 my-auto">
					<h1 class="font-tertiary">Comprehensive Reports</h1>
					<h6 class="font-tertiary">Following thorough penetration testing and secure code reviews, we deliver detailed reports to our clients. These reports go beyond identifying vulnerabilities; they provide a strategic roadmap for remediation, empowering organizations to enhance their cybersecurity posture</h6>
				</div>
			</div>	
		</div>
	</section>
	<!-- End Services -->
	<!-- Tools -->
	<section class="section section-lg bg-tertiary">
		<div class="container">
		  <h2 class="fw-bolder display-2 text-center">Tools</h2>
		  <div class="row">
			<div class="col-sm mb-5 mb-lg-0">
				<div class="text-center">
					<img class="small-card rounded shadow border-0" src="https://nmap.org/images/sitelogo-nmap.svg" alt="Nmap logo">
					<p class="fw-bold mt-2">NMAP</p>
				</div>
			</div>
			<div class="col-sm mb-5 mb-lg-0">
				<div class="text-center">
					<img class="small-card rounded shadow border-0" src="https://avatars.githubusercontent.com/u/13749115" alt="burp suite logo">
					<p class="fw-bold mt-2">Burp Suite</p>
				</div>
			</div>
			<div class="col-sm mb-5 mb-lg-0">
				<div class="text-center">
					<img class="small-card rounded shadow border-0" src="https://avatars.githubusercontent.com/u/6716868" alt="OWASP ZAP logo">
					<p class="fw-bold mt-2">OWASP ZAP</p>
				</div>
			</div>
			<div class="col-sm mb-5 mb-lg-0">
				<div class="text-center">
					<img class="small-card rounded shadow border-0" src="{% static "assets/img/pages/appattack/coverity-logo-svg-vector.svg" %}" alt="Coverity logo">
					<p class="fw-bold mt-2">Coverity</p>
				</div>
			</div>
			<div class="col-sm mb-5 mb-lg-0">
				<div class="text-center">
					<img class="small-card rounded shadow border-0" src="{% static "assets/img/pages/appattack/veracode.svg" %}" alt="veracode logo">
					<p class="fw-bold mt-2">Veracode</p>
				</div>
			</div>
			<div class="col-sm mb-5 mb-lg-0">
				<div class="text-center">
					<img class="small-card rounded shadow border-0" src="https://avatars.githubusercontent.com/u/15811295" alt="checkmarx logo">
					<p class="fw-bold mt-2">Checkmarx</p>
				</div>
			</div>
		</div>
	</section>
	<!-- End Tools -->
	<!-- Join Us -->
	<section class="section section-md">
		<div class="container">
			<div class="row mb-5">
				<div class="col-12 mt-5">
					<div class="card shadow mb-6">
						<div class="card-body px-5 py-5 text-center text-md-left">
							<div class="row align-items-center">
								<div class="col-md-6">
									<h2 class="mb-3">Join Us Today!</h2>
									<p class="mb-0">
										Empower your future in cybersecurity! Join AppAttack and contribute to shaping a secure digital landscape. Explore opportunities, join us today!
									</p>
								</div>
								<div class="col-12 col-md-6 mt-4 mt-md-0 text-md-right">
									<a href="{% url 'appattack_join' %}" class="btn btn-primary">
										<span class="me-1">
											<span class="fas fa-handshake"></span>
										</span>
										Join Us
									</a>
								</div>
							</div>
						</div>
					</div>
				</div>
			</div>
		</div>
	</section>

	<!-- End Join Us -->



</main>

{% endblock content %}
=======

{% extends 'layouts/base.html' %}
{% load static %}

{% block content %}
<head>

	<title>AppAttack</title>
</head>

<main>
    {% include 'includes/pre-loader.html' %}

    <!-- Hero Section -->
    <section class="section-header bg-tertiary text-black py-5">
		<div class="px-4 py-5 my-5 text-center">
			<h1 class="fw-bold display-1">AppAttack</h1>
			<img width="500" height="500" src="{% static 'assets/img/pages/appattack/appattack-hero-1.svg' %}" alt="Hero image">
			<div class="col-lg-6 mx-auto">
			  <p class="lead mb-4">Click on one of the buttons below to explore how AppAttack empowers organizations to proactively safeguard their digital assets</p>
			  <div class="d-grid gap-2 d-sm-flex justify-content-sm-center">
			</head>
			<body>
			  <button type="button" class="btn btn-primary btn-lg px-4 gap-3" id="penTesting">Pen-Testing</button>
			  <button type="button" class="btn btn-primary btn-lg px-4 gap-3" id="secureCodeReview">Secure Code Review</button>
			  <button type="button" class="btn btn-primary btn-lg px-4 gap-3" id="comprehensiveReports">Comprehensive Reports</button>
			  
			  <script> src=document.getElementById("penTesting").addEventListener("click", function() {
				window.location.href = "{% url 'pen-testing' %}";
			  });
			  document.getElementById("secureCodeReview").addEventListener("click", function() {
				window.location.href = "{% url 'secure-code-review' %}";
			  });
			  document.getElementById("comprehensiveReports").addEventListener("click", function() {
				window.location.href = "{% url 'comphrehensive_report' %}";
			  });
			</script>
			</body>
			</html>
			
					

				
			  </div>
			</div>
		</div>
    </section>
	<!-- End of Hero Section -->
	<!-- Tools -->
	<section class="section section-lg bg-tertiary">
		<div class="container">
		  <h2 class="fw-bolder display-2 text-center">Tools</h2>
		  <div class="row">
			<div class="col-sm mb-5 mb-lg-0">
				<div class="text-center">
					<img class="small-card rounded shadow border-0" src="https://nmap.org/images/sitelogo-nmap.svg" alt="Nmap logo">
					<p class="fw-bold mt-2">NMAP</p>
				</div>
			</div>
			<div class="col-sm mb-5 mb-lg-0">
				<div class="text-center">
					<img class="small-card rounded shadow border-0" src="https://avatars.githubusercontent.com/u/13749115" alt="burp suite logo">
					<p class="fw-bold mt-2">Burp Suite</p>
				</div>
			</div>
			<div class="col-sm mb-5 mb-lg-0">
				<div class="text-center">
					<img class="small-card rounded shadow border-0" src="https://avatars.githubusercontent.com/u/6716868" alt="OWASP ZAP logo">
					<p class="fw-bold mt-2">OWASP ZAP</p>
				</div>
			</div>
			<div class="col-sm mb-5 mb-lg-0">
				<div class="text-center">
					<img class="small-card rounded shadow border-0" src="{% static "assets/img/pages/appattack/coverity-logo-svg-vector.svg" %}" alt="Coverity logo">
					<p class="fw-bold mt-2">Coverity</p>
				</div>
			</div>
			<div class="col-sm mb-5 mb-lg-0">
				<div class="text-center">
					<img class="small-card rounded shadow border-0" src="{% static "assets/img/pages/appattack/veracode.svg" %}" alt="veracode logo">
					<p class="fw-bold mt-2">Veracode</p>
				</div>
			</div>
			<div class="col-sm mb-5 mb-lg-0">
				<div class="text-center">
					<img class="small-card rounded shadow border-0" src="https://avatars.githubusercontent.com/u/15811295" alt="checkmarx logo">
					<p class="fw-bold mt-2">Checkmarx</p>
				</div>
			</div>
		</div>
	</section>
	<!-- End Tools -->
	<!-- Join Us -->
	<section class="section section-md">
		<div class="container">
			<div class="row mb-5">
				<div class="col-12 mt-5">
					<div class="card shadow mb-6">
						<div class="card-body px-5 py-5 text-center text-md-left">
							<div class="row align-items-center">
								<div class="col-md-6">
									<h2 class="mb-3">Join Us Today!</h2>
									<p class="mb-0">
										Empower your future in cybersecurity! Join AppAttack and contribute to shaping a secure digital landscape. Explore opportunities, join us today!
									</p>
								</div>
								<div class="col-12 col-md-6 mt-4 mt-md-0 text-md-right">
									<a href="#" class="btn btn-primary">
										<span class="me-1">
											<span class="fas fa-handshake"></span>
										</span>
										Join Us
									</a>
								</div>
							</div>
						</div>
					</div>
				</div>
			</div>
		</div>
	</section>

	<!-- End Join Us -->



</main>

{% endblock content %}
>>>>>>> 747d6706
<|MERGE_RESOLUTION|>--- conflicted
+++ resolved
@@ -1,150 +1,3 @@
-<<<<<<< HEAD
-{% extends 'layouts/base.html' %}
-{% load static %}
-
-{% block content %}
-<head>
-
-	<title>AppAttack</title>
-</head>
-
-<main>
-    {% include 'includes/pre-loader.html' %}
-
-    <!-- Hero Section -->
-    <section class="section-header bg-tertiary text-black py-5">
-		<div class="px-4 py-5 my-5 text-center">
-			<h1 class="fw-bold display-1">AppAttack</h1>
-			<img width="500" height="500" src="{% static 'assets/img/pages/appattack/appattack-hero-1.svg' %}" alt="Hero image">
-			<div class="col-lg-6 mx-auto">
-			  <p class="lead mb-4">We deliver comprehensive reports to clients, providing actionable insights to enhance code security. With a commitment to excellence, AppAttack empowers organizations to proactively safeguard their digital assets</p>
-			  <div class="d-grid gap-2 d-sm-flex justify-content-sm-center">
-				<button type="button" class="btn btn-primary btn-lg px-4 gap-3">Explore Services</button>
-			  </div>
-			</div>
-		</div>
-    </section>
-	<!-- End of Hero Section -->
-	<!-- Services -->
-	<section class="section bg-primary text-black">
-		<div class="container">
-			<h2 class="fw-bolder display-2 text-center">Services</h2>
-			<div class="row text-center">
-				<div class="col-6 mobile-img text-left">
-					<img src="{% static 'assets/img/pages/appattack/pen-test.svg' %}" class="img-fluid" alt="mobile screen">
-				</div>
-				<div class="col-6 my-auto">
-					<h1 class="font-tertiary">Pen-Testing </h1>
-					<h6 class="font-tertiary">Our dedicated team engages in collaborative dialogues with partner organizations, creating custom testing environments to reveal vulnerabilities in essential applications. We conduct thorough analyses, delivering detailed reports that not only identify vulnerabilities but also offer strategic remediation steps</h6>
-				</div>
-			</div>	
-		</div>
-		<div class="container">
-			<div class="row text-center">
-				<div class="col-6 my-auto">
-					<h1 class="font-tertiary">Secure Code Review </h1>
-					<h6 class="font-tertiary">We specialize in evaluating and testing critical infrastructures using advanced tools. Our team goes beyond identifying vulnerabilities, suggesting and implementing remediations to enhance code security. Thorough documentation of test exploitations ensures our clients receive a clear roadmap for fortifying their code infrastructure.</h6>
-				</div>
-				<div class="col-6 mobile-img text-right">
-					<img src="{% static 'assets/img/pages/appattack/scr.svg' %}" class="img-fluid" alt="mobile screen">
-				</div>
-			</div>	
-		</div>
-		<div class="container">
-			<div class="row text-center">
-				<div class="col-6 mobile-img text-left">
-					<img src="{% static 'assets/img/pages/appattack/report.svg' %}" class="img-fluid" alt="mobile screen">
-				</div>
-				<div class="col-6 my-auto">
-					<h1 class="font-tertiary">Comprehensive Reports</h1>
-					<h6 class="font-tertiary">Following thorough penetration testing and secure code reviews, we deliver detailed reports to our clients. These reports go beyond identifying vulnerabilities; they provide a strategic roadmap for remediation, empowering organizations to enhance their cybersecurity posture</h6>
-				</div>
-			</div>	
-		</div>
-	</section>
-	<!-- End Services -->
-	<!-- Tools -->
-	<section class="section section-lg bg-tertiary">
-		<div class="container">
-		  <h2 class="fw-bolder display-2 text-center">Tools</h2>
-		  <div class="row">
-			<div class="col-sm mb-5 mb-lg-0">
-				<div class="text-center">
-					<img class="small-card rounded shadow border-0" src="https://nmap.org/images/sitelogo-nmap.svg" alt="Nmap logo">
-					<p class="fw-bold mt-2">NMAP</p>
-				</div>
-			</div>
-			<div class="col-sm mb-5 mb-lg-0">
-				<div class="text-center">
-					<img class="small-card rounded shadow border-0" src="https://avatars.githubusercontent.com/u/13749115" alt="burp suite logo">
-					<p class="fw-bold mt-2">Burp Suite</p>
-				</div>
-			</div>
-			<div class="col-sm mb-5 mb-lg-0">
-				<div class="text-center">
-					<img class="small-card rounded shadow border-0" src="https://avatars.githubusercontent.com/u/6716868" alt="OWASP ZAP logo">
-					<p class="fw-bold mt-2">OWASP ZAP</p>
-				</div>
-			</div>
-			<div class="col-sm mb-5 mb-lg-0">
-				<div class="text-center">
-					<img class="small-card rounded shadow border-0" src="{% static "assets/img/pages/appattack/coverity-logo-svg-vector.svg" %}" alt="Coverity logo">
-					<p class="fw-bold mt-2">Coverity</p>
-				</div>
-			</div>
-			<div class="col-sm mb-5 mb-lg-0">
-				<div class="text-center">
-					<img class="small-card rounded shadow border-0" src="{% static "assets/img/pages/appattack/veracode.svg" %}" alt="veracode logo">
-					<p class="fw-bold mt-2">Veracode</p>
-				</div>
-			</div>
-			<div class="col-sm mb-5 mb-lg-0">
-				<div class="text-center">
-					<img class="small-card rounded shadow border-0" src="https://avatars.githubusercontent.com/u/15811295" alt="checkmarx logo">
-					<p class="fw-bold mt-2">Checkmarx</p>
-				</div>
-			</div>
-		</div>
-	</section>
-	<!-- End Tools -->
-	<!-- Join Us -->
-	<section class="section section-md">
-		<div class="container">
-			<div class="row mb-5">
-				<div class="col-12 mt-5">
-					<div class="card shadow mb-6">
-						<div class="card-body px-5 py-5 text-center text-md-left">
-							<div class="row align-items-center">
-								<div class="col-md-6">
-									<h2 class="mb-3">Join Us Today!</h2>
-									<p class="mb-0">
-										Empower your future in cybersecurity! Join AppAttack and contribute to shaping a secure digital landscape. Explore opportunities, join us today!
-									</p>
-								</div>
-								<div class="col-12 col-md-6 mt-4 mt-md-0 text-md-right">
-									<a href="{% url 'appattack_join' %}" class="btn btn-primary">
-										<span class="me-1">
-											<span class="fas fa-handshake"></span>
-										</span>
-										Join Us
-									</a>
-								</div>
-							</div>
-						</div>
-					</div>
-				</div>
-			</div>
-		</div>
-	</section>
-
-	<!-- End Join Us -->
-
-
-
-</main>
-
-{% endblock content %}
-=======
 
 {% extends 'layouts/base.html' %}
 {% load static %}
@@ -252,7 +105,7 @@
 									</p>
 								</div>
 								<div class="col-12 col-md-6 mt-4 mt-md-0 text-md-right">
-									<a href="#" class="btn btn-primary">
+									<a href="{% url 'appattack_join' %}" class="btn btn-primary">
 										<span class="me-1">
 											<span class="fas fa-handshake"></span>
 										</span>
@@ -273,5 +126,4 @@
 
 </main>
 
-{% endblock content %}
->>>>>>> 747d6706
+{% endblock content %}