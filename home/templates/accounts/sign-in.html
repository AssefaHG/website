--- conflicted
+++ resolved
@@ -1,124 +1,87 @@
-{% extends 'layouts/base.html' %}
-{% load add_input_validation %}
-{% load static %}
-
-{% block header %}
-  
-{% include 'includes/navigation.html' %}
-
-{% endblock header %}
-
-{% block content %}
-
-<main>
-
-    {% include 'includes/pre-loader.html' %} 
-
-    <!-- Section -->
-    <section class="min-vh-100 d-flex align-items-center section-image overlay-soft-dark" data-background="{% static 'assets/img/pages/login/login-bg.svg' %}">
-        <div class="container mb mt-md-6">
-            <div class="row justify-content-center">
-                <div class="col-12 d-flex align-items-center justify-content-center">
-                    <div class="signin-inner my-4 my-lg-0 bg-white shadow-soft border rounded border-gray-300 p-4 p-lg-5 w-100 fmxw-500">
-                        <div class="text-center text-md-center mb-4 mt-md-0">
-                            <img src="{% static 'assets/img/pages/login/favicon.ico' %}" alt="Logo" class="mb-3">
-                            <h1 class="mb-0 h3">Sign in to our platform</h1>
-                        </div>
-
-                        <form method="post" class="mt-4" action="{% url 'login_with_otp' %}">
-                            {% csrf_token %}
-                            <!-- Form -->
-                            <div class="form-group mb-4">
-                                <label for="username">Username</label>
-                                <div class="input-group">
-                                    <span class="input-group-text" id="basic-addon1">
-                                        <span class="fas fa-user"></span>
-                                    </span>
-                                    <input type="text" id="username" name="username" class="form-control" placeholder="Enter your username">
-                                </div>  
-                                <span class="text-danger"> {{ form.username.errors|default_if_none:"" }} </span>
-                            </div>
-
-<<<<<<< HEAD
-=======
-                            <form method="post" class="mt-4">
-                                {% csrf_token %}
-                                <!-- Form -->
-                                {% if form.non_field_errors %}
-                                    {% for error in form.non_field_errors %}
-                                        <span class="text-danger"> {{ error }} </span>
-                                    {% endfor %}
-                                {% endif %}
-                                {% for field in form %}
-                                <div class="form-group mb-4">
-                                    <label for="email">{{ field.label }}</label>
-                                    <div class="input-group">
-                                        <span class="input-group-text" id="basic-addon1">
-                                            <span class="fas {% if field.name == 'username' %} fa-user {% else %} fa-unlock-alt {% endif %}"></span>
-                                        </span>
-                                        {{ field|add_input_validation }}
-                                    </div>  
-                                </div>
-                                <span class="text-danger"> {{ field.errors }} </span>
-                                {% endfor %}
-                                <!-- End of Form -->
-                                <div class="d-flex justify-content-between align-items-center mb-4">
-                                    <div class="form-check mb-0">
-                                        <input class="form-check-input" type="checkbox" value="" id="remember">
-                                        <label class="form-check-label mb-0" for="remember">
-                                            Remember me
-                                        </label>
-                                    </div>
-                                    <div><a href="{% url 'password_reset' %}" class="small text-right lost-password">Lost password?</a></div>
-                                </div>
-                                <div class="d-grid">
-                                    <button type="submit" class="btn btn-warning btn-primary">Sign in</button>
-                                </div>
-                            </form>
->>>>>>> 649f3fc9
-
-                            <div class="form-group mb-4">
-                                <label for="password">Password</label>
-                                <div class="input-group">
-                                    <span class="input-group-text" id="basic-addon2">
-                                        <span class="fas fa-unlock-alt"></span>
-                                    </span>
-                                    <input type="password" id="password" name="password" class="form-control" placeholder="Enter your password">
-                                </div>  
-                                <span class="text-danger"> {{ form.password.errors|default_if_none:"" }} </span>
-                            </div>
-                            <!-- End of Form -->
-
-                            <div class="d-flex justify-content-between align-items-center mb-4">
-                                <div class="form-check mb-0">
-                                    <input class="form-check-input" type="checkbox" value="" id="remember">
-                                    <label class="form-check-label mb-0" for="remember">
-                                        Remember me
-                                    </label>
-                                </div>
-                                <div><a href="{% url 'password_reset' %}" class="small text-right lost-password">Lost password?</a></div>
-                            </div>
-                            <div class="d-grid">
-                                <button type="submit" class="btn btn-warning btn-primary">Sign in</button>
-                            </div>
-                        </form>
-
-                        <div class="d-flex justify-content-center align-items-center mt-4">
-                            <span class="fw-normal">
-                                Not registered?
-                                <a href="{% url 'signup' %}" class="fw-bold text-underline create-account">Create account</a>
-                            </span>
-                        </div>
-                    </div>
-                </div>
-            </div>
-        </div>
-    </section>
-    
-    {% include 'includes/footer.html' %}
-</main>
-
-{% endblock content %}
-
-{% block footer %}{% endblock footer %}
-
+{% extends 'layouts/base.html' %}
+{% load add_input_validation %}
+{% load static %}
+
+{% block header %}
+  
+{% include 'includes/navigation.html' %}
+
+{% endblock header %}
+
+{% block content %}
+
+<main>
+
+    {% include 'includes/pre-loader.html' %} 
+
+    <!-- Section -->
+    <section class="min-vh-100 d-flex align-items-center section-image overlay-soft-dark" data-background="{% static 'assets/img/pages/login/login-bg.svg' %}">
+        <div class="container mb mt-md-6">
+            <div class="row justify-content-center">
+                <div class="col-12 d-flex align-items-center justify-content-center">
+                    <div class="signin-inner my-4 my-lg-0 bg-white shadow-soft border rounded border-gray-300 p-4 p-lg-5 w-100 fmxw-500">
+                        <div class="text-center text-md-center mb-4 mt-md-0">
+                            <img src="{% static 'assets/img/pages/login/favicon.ico' %}" alt="Logo" class="mb-3">
+                            <h1 class="mb-0 h3">Sign in to our platform</h1>
+                        </div>
+
+                        <form method="post" class="mt-4" action="{% url 'login_with_otp' %}">
+                            {% csrf_token %}
+                            <!-- Form -->
+                            <div class="form-group mb-4">
+                                <label for="username">Username</label>
+                                <div class="input-group">
+                                    <span class="input-group-text" id="basic-addon1">
+                                        <span class="fas fa-user"></span>
+                                    </span>
+                                    <input type="text" id="username" name="username" class="form-control" placeholder="Enter your username">
+                                </div>  
+                                <span class="text-danger"> {{ form.username.errors|default_if_none:"" }} </span>
+                            </div>
+
+
+                            <div class="form-group mb-4">
+                                <label for="password">Password</label>
+                                <div class="input-group">
+                                    <span class="input-group-text" id="basic-addon2">
+                                        <span class="fas fa-unlock-alt"></span>
+                                    </span>
+                                    <input type="password" id="password" name="password" class="form-control" placeholder="Enter your password">
+                                </div>  
+                                <span class="text-danger"> {{ form.password.errors|default_if_none:"" }} </span>
+                            </div>
+                            <!-- End of Form -->
+
+                            <div class="d-flex justify-content-between align-items-center mb-4">
+                                <div class="form-check mb-0">
+                                    <input class="form-check-input" type="checkbox" value="" id="remember">
+                                    <label class="form-check-label mb-0" for="remember">
+                                        Remember me
+                                    </label>
+                                </div>
+                                <div><a href="{% url 'password_reset' %}" class="small text-right lost-password">Lost password?</a></div>
+                            </div>
+                            <div class="d-grid">
+                                <button type="submit" class="btn btn-warning btn-primary">Sign in</button>
+                            </div>
+                        </form>
+
+                        <div class="d-flex justify-content-center align-items-center mt-4">
+                            <span class="fw-normal">
+                                Not registered?
+                                <a href="{% url 'signup' %}" class="fw-bold text-underline create-account">Create account</a>
+                            </span>
+                        </div>
+                    </div>
+                </div>
+            </div>
+        </div>
+    </section>
+    
+    {% include 'includes/footer.html' %}
+</main>
+
+{% endblock content %}
+
+{% block footer %}{% endblock footer %}
+