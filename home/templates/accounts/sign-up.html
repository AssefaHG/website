--- conflicted
+++ resolved
@@ -1,132 +1,68 @@
-<<<<<<< HEAD
-{% extends 'layouts/base.html' %}
-{% load static %}
-
-{% block header %}
-  
-{% include 'includes/navigation.html' %}
-
-{% endblock header %}
-
-{% block content %}
-    <main>
-
-        {% include 'includes/pre-loader.html' %}
-
-        <!-- Section -->
-        <section class="min-vh-100 d-flex align-items-center section-image overlay-soft-dark" data-background="{% static 'assets/img/pages/sign-up/sign-up-bg.svg' %}">
-            <div class="container">
-                <div class="row justify-content-center">
-                    <div class="col-12 d-flex align-items-center justify-content-center">
-                        <div class="signin-inner my-4 my-lg-0 bg-white shadow-soft border rounded border-gray-300 p-4 p-lg-5 w-100 fmxw-500">
-                            <div class="text-center text-md-center mb-4 mt-md-0">
-                                <img src="{% static 'assets/img/pages/login/favicon.ico' %}" alt="Logo" class="mb-3">
-                                <h1 class="mb-0 h3">Create an account</h1>
-                            </div>
-                            <form method="post">
-                                {% csrf_token %}
-                                <!-- Form -->
-                                {% for field in form %}
-                                    <div class="form-group mb-4">
-                                        <label for="email">{{ field.label }}</label>
-                                        <div class="input-group">
-                                            <span class="input-group-text" id="basic-addon3">
-                                                <span class="fas 
-                                                    {% if field.name == 'email' %} 
-                                                        fa-envelope 
-                                                    {% elif field.name == 'first_name' or field.name == 'last_name'  %}
-                                                        fa-user 
-                                                    {% elif field.name == 'year' %}
-                                                        fa-calendar
-                                                    {% else %} 
-                                                        fa-unlock-alt 
-                                                    {% endif %}">
-                                                </span>
-                                            </span>
-                                            {{ field }}
-                                        </div>  
-                                    </div>
-                                    <span class="text-danger"> {{ field.errors }} </span>
-                                {% endfor %}
-                                <!-- End of Form -->
-                                <div class="d-grid">
-                                    <button type="submit" class="btn btn-warning btn-primary">Sign up</button>
-                                </div>
-                            </form>
-                            <div class="d-flex justify-content-center align-items-center mt-4">
-                                <span class="fw-normal">
-                                    Already have an account?
-                                    <a href="{% url 'login' %}" class="fw-bold text-underline">Login here</a>
-                                </span>
-                            </div>
-                        </div>
-                    </div>
-=======
-{% extends 'layouts/base.html' %} {% load static %} {% block header %} {% endblock header %} {% block content %}
-<main>
-  {% include 'includes/pre-loader.html' %} 
-  
-  <!-- Section -->
-  <section
-    class="min-vh-100 d-flex align-items-center section-image overlay-soft-dark"
-    data-background="{% static 'assets/img/pages/sign-up/sign-up-bg.svg' %}"
-  >
-    <div class="container">
-      <div class="row justify-content-center">
-        <div class="col-12 d-flex align-items-center justify-content-center">
-          <div
-            class="signin-inner my-4 my-lg-0 bg-white shadow-soft border rounded border-gray-300 p-4 p-lg-5 w-100 fmxw-500"
-          >
-            <div class="text-center text-md-center mb-4 mt-md-0">
-              <img
-                src="{% static 'assets/img/pages/login/favicon.ico' %}"
-                alt="Logo"
-                class="mb-3"
-              />
-              <h1 class="mb-0 h3">Create an account</h1>
-            </div>
-            <form method="post">
-              {% csrf_token %}
-              <!-- Form -->
-              {% for field in form %}
-              <div class="form-group mb-4">
-                <label for="email">{{ field.label }}</label>
-                <div class="input-group">
-                  <span class="input-group-text" id="basic-addon3">
-                    <span
-                      class="fas {% if field.name == 'email' %} fa-envelope {% elif field.name == 'first_name' or field.name == 'last_name' %} fa-user {% elif field.name == 'year' %} fa-calendar {% else %} fa-unlock-alt {% endif %}"
-                    >
-                    </span>
-                  </span>
-                  {{ field }}
->>>>>>> aca02d1e
-                </div>
-              </div>
-              <span class="text-danger"> {{ field.errors }} </span>
-              {% endfor %}
-              <!-- End of Form -->
-              <div class="d-grid">
-                <button type="submit" class="btn btn-warning btn-primary">
-                  Sign up
-                </button>
-              </div>
-            </form>
-            <div class="d-flex justify-content-center align-items-center mt-4">
-              <span class="fw-normal">
-                Already have an account?
-                <a href="{% url 'login' %}" class="fw-bold text-underline"
-                  >Login here</a
-                >
-              </span>
-            </div>
-          </div>
-        </div>
-      </div>
-    </div>
-  </section>
-  {% include 'includes/footer.html' %}
-  
-</main>
-
-
-{% endblock content %} {% block footer %}{% endblock footer %}
+
+{% extends 'layouts/base.html' %} {% load static %} {% block header %} {% endblock header %} {% block content %}
+<main>
+  {% include 'includes/pre-loader.html' %} {% include 'includes/navigation.html' %}
+  
+  <!-- Section -->
+  <section
+    class="min-vh-100 d-flex align-items-center section-image overlay-soft-dark"
+    data-background="{% static 'assets/img/pages/sign-up/sign-up-bg.svg' %}"
+  >
+    <div class="container">
+      <div class="row justify-content-center">
+        <div class="col-12 d-flex align-items-center justify-content-center">
+          <div
+            class="signin-inner my-4 my-lg-0 bg-white shadow-soft border rounded border-gray-300 p-4 p-lg-5 w-100 fmxw-500"
+          >
+            <div class="text-center text-md-center mb-4 mt-md-0">
+              <img
+                src="{% static 'assets/img/pages/login/favicon.ico' %}"
+                alt="Logo"
+                class="mb-3"
+              />
+              <h1 class="mb-0 h3">Create an account</h1>
+            </div>
+            <form method="post">
+              {% csrf_token %}
+              <!-- Form -->
+              {% for field in form %}
+              <div class="form-group mb-4">
+                <label for="email">{{ field.label }}</label>
+                <div class="input-group">
+                  <span class="input-group-text" id="basic-addon3">
+                    <span
+                      class="fas {% if field.name == 'email' %} fa-envelope {% elif field.name == 'first_name' or field.name == 'last_name' %} fa-user {% elif field.name == 'year' %} fa-calendar {% else %} fa-unlock-alt {% endif %}"
+                    >
+                    </span>
+                  </span>
+                  {{ field }}
+                </div>
+              </div>
+              <span class="text-danger"> {{ field.errors }} </span>
+              {% endfor %}
+              <!-- End of Form -->
+              <div class="d-grid">
+                <button type="submit" class="btn btn-warning btn-primary">
+                  Sign up
+                </button>
+              </div>
+            </form>
+            <div class="d-flex justify-content-center align-items-center mt-4">
+              <span class="fw-normal">
+                Already have an account?
+                <a href="{% url 'login' %}" class="fw-bold text-underline"
+                  >Login here</a
+                >
+              </span>
+            </div>
+          </div>
+        </div>
+      </div>
+    </div>
+  </section>
+  {% include 'includes/footer.html' %}
+  
+</main>
+
+
+{% endblock content %} {% block footer %}{% endblock footer %}