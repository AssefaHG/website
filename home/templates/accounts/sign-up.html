--- conflicted
+++ resolved
@@ -1,298 +1,290 @@
-<<<<<<< HEAD
-{% extends 'layouts/base.html' %} {% load static %} {% block header %} {%include 'includes/navigation.html'%} {% endblock header %} {% block content %}
-
-
-
-=======
-{% extends 'layouts/base.html' %}
-{% load static %}
-{% block header %}
-  {% include 'includes/navigation.html'%}
-{% endblock header %}
-{% block content %}
->>>>>>> 93f8d7d9
-<main>
-  {% include 'includes/pre-loader.html' %}
-
-  <!-- Section -->
-  <section
-    class="min-vh-100 d-flex align-items-center section-image overlay-soft-dark"
-    data-background="{% static 'assets/img/pages/sign-up/sign-up-bg.svg' %}"
-  >
-    <div class="container">
-      <div class="row justify-content-center">
-        <div class="col-17 d-flex align-items-center justify-content-center">
-          <div
-            class="signin-inner my-4 my-lg-0 bg-white shadow-soft border rounded border-gray-300 p-4 p-lg-5 w-100 fmxw-500"
-          >
-            <div class="text-center text-md-center mb-4 mt-md-6">
-              <img
-                src="{% static 'assets/img/pages/login/favicon.ico' %}"
-                alt="Logo"
-                class="mb-3"
-              />
-              <h1 class="mb-0 h3">Create an account</h1>
-            </div>
-            <form method="post">
-              {% csrf_token %}
-              <!-- Form -->
-              {% for field in form %}
-              <div class="form-group mb-4">
-                <label for="{{ field.id_for_label }}">{{ field.label }}</label>
-                <div class="input-group">
-                  <span class="input-group-text" id="basic-addon3">
-                    <span
-                      class="fas {% if field.name == 'email' %} fa-envelope {% elif field.name == 'first_name' or field.name == 'last_name' %} fa-user {% elif field.name == 'year' %} fa-calendar {% else %} fa-unlock-alt {% endif %}"
-                    >
-                    </span>
-                  </span>
-                  {{ field }}
-                </div>
-                {% if field.name == 'email' %}
-                <span id="email-error" class="text-danger"></span>
-                {% elif field.name == 'password1' %}
-                <span id="password-error" class="text-danger"></span>
-                {% endif %}
-              </div>
-              <span class="text-danger"> {{ field.errors }} </span>
-              {% endfor %}
-<<<<<<< HEAD
-              <div class="d-flex mb-4" style="margin-left: 31%">
-                <span class="fw-normal" style="margin-right: 0.4rem">
-                  <a
-                    onclick="get_rand_pass()"
-                    href="javascript:;"
-                    class="fw-bold text-underline"
-                    >Generate password</a
-                  >
-                </span>
-                <br />
-                <span>
-                  <a
-                    id="togglePasswordLink"
-                    onclick="togglePasswordVisibility()"
-                    href="javascript:;"
-                    class="fw-bold text-underline"
-                    >Show password</a
-                  >
-                </span>
-=======
-
-              <!-- Real-Time Password Requirements Checklist -->
-              <div class="form-group">
-                <label>Password must include:</label>
-                <ul class="password-requirements">
-                  <li id="length-check" class="text-danger"><i class="fas fa-times"></i> At least 8 characters</li>
-                  <li id="lowercase-check" class="text-danger"><i class="fas fa-times"></i> At least one lowercase letter</li>
-                  <li id="uppercase-check" class="text-danger"><i class="fas fa-times"></i> At least one uppercase letter</li>
-                  <li id="number-check" class="text-danger"><i class="fas fa-times"></i> At least one number</li>
-                  <li id="symbol-check" class="text-danger"><i class="fas fa-times"></i> At least one special symbol (@, $, !, %, *, ?, &)</li>
-                </ul>
->>>>>>> 93f8d7d9
-              </div>
-
-              <!-- End of Form -->
-              <div class="d-grid">
-                <button type="submit" class="btn btn-warning btn-primary">
-                  Sign up
-                </button>
-              </div>
-            </form>
-            <div class="d-flex justify-content-center align-items-center mt-4">
-              <span class="fw-normal">
-                Already have an account?
-                <a href="{% url 'login' %}" class="fw-bold text-underline"
-                  >Login here</a
-                >
-              </span>
-            </div>
-          </div>
-        </div>
-      </div>
-    </div>
-  </section>
-  {% include 'includes/footer.html' %}
-</main>
-
-<!-- Newly added...................................... -->
-<script>
-<<<<<<< HEAD
-  function get_rand_pass() {
-    fetch("/accounts/password-gen")
-      .then((d) => d.json())
-      .then((j) => {
-        document.getElementsByName("password1")[0].value = j.data;
-        document.getElementsByName("password2")[0].value = j.data;
-      });
-  }
-
-  function togglePasswordVisibility() {
-    var passwordField1 = document.getElementsByName("password1")[0];
-    var passwordField2 = document.getElementsByName("password2")[0];
-    var toggleLink = document.getElementById("togglePasswordLink");
-  
-    if (passwordField1.type === "password") {
-      passwordField1.type = "text";
-      passwordField2.type = "text";
-      toggleLink.innerText = "Hide password";
-    } else {
-      passwordField1.type = "password";
-      passwordField2.type = "password";
-      toggleLink.innerText = "Show password";
-    }
-=======
-  document.addEventListener("DOMContentLoaded", function() {
-      // Email Validation
-      const emailField = document.getElementById("id_email");
-      const emailErrorMessage = document.getElementById("email-error");
-      const emailIcon = document.querySelector("#basic-addon3 .fa-envelope");
-
-      emailField.addEventListener("input", function() {
-          const emailPattern = /@deakin\.edu\.au$/;
-          const emailValue = emailField.value;
-
-          if (emailPattern.test(emailValue)) {
-              emailErrorMessage.textContent = "";
-              emailField.classList.remove("is-invalid");
-              emailField.classList.add("is-valid");
-              emailIcon.classList.remove("fa-envelope");
-              emailIcon.classList.add("fa-check-circle");
-              emailIcon.style.color = "green";
-          } else {
-              emailErrorMessage.textContent = "Email must match your Deakin email address";
-              emailField.classList.remove("is-valid");
-              emailField.classList.add("is-invalid");
-              emailIcon.classList.remove("fa-check-circle");
-              emailIcon.classList.add("fa-envelope");
-              emailIcon.style.color = "red";
-          }
-      });
-
-      // Password Validation
-      const passwordField = document.getElementById("id_password1");
-      const confirmPasswordField = document.getElementById("id_password2");
-      const confirmIcon = document.querySelector("#confirm-addon .fa-unlock-alt");
-
-      passwordField.addEventListener("input", validatePasswordMatch);
-      confirmPasswordField.addEventListener("input", validatePasswordMatch);
-
-      function validatePasswordMatch() {
-          const passwordValue = passwordField.value;
-          const confirmPasswordValue = confirmPasswordField.value;
-
-          if (confirmPasswordValue === passwordValue) {
-              confirmPasswordField.classList.remove("is-invalid");
-              confirmPasswordField.classList.add("is-valid");
-              confirmIcon.classList.remove("fa-unlock-alt");
-              confirmIcon.classList.add("fa-check-circle");
-              confirmIcon.style.color = "green";
-              document.getElementById("confirm-password-error").textContent = "";
-          } else {
-              confirmPasswordField.classList.remove("is-valid");
-              confirmPasswordField.classList.add("is-invalid");
-              confirmIcon.classList.remove("fa-check-circle");
-              confirmIcon.classList.add("fa-unlock-alt");
-              confirmIcon.style.color = "red";
-              document.getElementById("confirm-password-error").textContent = "Passwords do not match.";
-          }
-      }
-
-      // Existing password checks (length, lowercase, etc.)
-      const lengthCheck = document.getElementById("length-check");
-      const lowercaseCheck = document.getElementById("lowercase-check");
-      const uppercaseCheck = document.getElementById("uppercase-check");
-      const numberCheck = document.getElementById("number-check");
-      const symbolCheck = document.getElementById("symbol-check");
-
-      passwordField.addEventListener("input", function() {
-          const passwordValue = passwordField.value;
-
-          // Check password length
-          if (passwordValue.length >= 8) {
-              lengthCheck.classList.remove("text-danger");
-              lengthCheck.classList.add("text-success");
-              lengthCheck.innerHTML = '<i class="fas fa-check"></i> At least 8 characters';
-          } else {
-              lengthCheck.classList.remove("text-success");
-              lengthCheck.classList.add("text-danger");
-              lengthCheck.innerHTML = '<i class="fas fa-times"></i> At least 8 characters';
-          }
-
-          // Check for lowercase letter
-          if (/[a-z]/.test(passwordValue)) {
-              lowercaseCheck.classList.remove("text-danger");
-              lowercaseCheck.classList.add("text-success");
-              lowercaseCheck.innerHTML = '<i class="fas fa-check"></i> At least one lowercase letter';
-          } else {
-              lowercaseCheck.classList.remove("text-success");
-              lowercaseCheck.classList.add("text-danger");
-              lowercaseCheck.innerHTML = '<i class="fas fa-times"></i> At least one lowercase letter';
-          }
-
-          // Check for uppercase letter
-          if (/[A-Z]/.test(passwordValue)) {
-              uppercaseCheck.classList.remove("text-danger");
-              uppercaseCheck.classList.add("text-success");
-              uppercaseCheck.innerHTML = '<i class="fas fa-check"></i> At least one uppercase letter';
-          } else {
-              uppercaseCheck.classList.remove("text-success");
-              uppercaseCheck.classList.add("text-danger");
-              uppercaseCheck.innerHTML = '<i class="fas fa-times"></i> At least one uppercase letter';
-          }
-
-          // Check for number
-          if (/\d/.test(passwordValue)) {
-              numberCheck.classList.remove("text-danger");
-              numberCheck.classList.add("text-success");
-              numberCheck.innerHTML = '<i class="fas fa-check"></i> At least one number';
-          } else {
-              numberCheck.classList.remove("text-success");
-              numberCheck.classList.add("text-danger");
-              numberCheck.innerHTML = '<i class="fas fa-times"></i> At least one number';
-          }
-
-          // Check for special symbol
-          if (/[@$!%*?&]/.test(passwordValue)) {
-              symbolCheck.classList.remove("text-danger");
-              symbolCheck.classList.add("text-success");
-              symbolCheck.innerHTML = '<i class="fas fa-check"></i> At least one special symbol (@, $, !, %, *, ?, &)';
-          } else {
-              symbolCheck.classList.remove("text-success");
-              symbolCheck.classList.add("text-danger");
-              symbolCheck.innerHTML = '<i class="fas fa-times"></i> At least one special symbol (@, $, !, %, *, ?, &)';
-          }
-      });
-  });
-
-  function get_rand_pass() {
-      fetch("/accounts/password-gen").then(d => d.json()).then(j => {
-          document.getElementsByName("password1")[0].value = j.data; 
-          document.getElementsByName("password2")[0].value = j.data;
-      })
-  }
-
-  function show_rand_pass() {
-      document.getElementsByName("password1")[0].type = "text";
-      document.getElementsByName("password2")[0].type = "text";
->>>>>>> 93f8d7d9
-  }
-</script>
-
-<!-- Optional CSS for Invalid Input Styling -->
-<style>
-  .is-invalid {
-      border-color: red;
-  }
-  .is-valid {
-      border-color: green;
-  }
-  .text-success {
-      color: green !important;
-  }
-  .text-danger {
-      color: red !important;
-  }
-</style>
-
-{% endblock content %}
+{% extends 'layouts/base.html' %} {% load static %} {% block header %} {%include 'includes/navigation.html'%} {% endblock header %} {% block content %}
+
+
+
+{% extends 'layouts/base.html' %}
+{% load static %}
+{% block header %}
+  {% include 'includes/navigation.html'%}
+{% endblock header %}
+{% block content %}
+<main>
+  {% include 'includes/pre-loader.html' %}
+
+  <!-- Section -->
+  <section
+    class="min-vh-100 d-flex align-items-center section-image overlay-soft-dark"
+    data-background="{% static 'assets/img/pages/sign-up/sign-up-bg.svg' %}"
+  >
+    <div class="container">
+      <div class="row justify-content-center">
+        <div class="col-17 d-flex align-items-center justify-content-center">
+          <div
+            class="signin-inner my-4 my-lg-0 bg-white shadow-soft border rounded border-gray-300 p-4 p-lg-5 w-100 fmxw-500"
+          >
+            <div class="text-center text-md-center mb-4 mt-md-6">
+              <img
+                src="{% static 'assets/img/pages/login/favicon.ico' %}"
+                alt="Logo"
+                class="mb-3"
+              />
+              <h1 class="mb-0 h3">Create an account</h1>
+            </div>
+            <form method="post">
+              {% csrf_token %}
+              <!-- Form -->
+              {% for field in form %}
+              <div class="form-group mb-4">
+                <label for="{{ field.id_for_label }}">{{ field.label }}</label>
+                <div class="input-group">
+                  <span class="input-group-text" id="basic-addon3">
+                    <span
+                      class="fas {% if field.name == 'email' %} fa-envelope {% elif field.name == 'first_name' or field.name == 'last_name' %} fa-user {% elif field.name == 'year' %} fa-calendar {% else %} fa-unlock-alt {% endif %}"
+                    >
+                    </span>
+                  </span>
+                  {{ field }}
+                </div>
+                {% if field.name == 'email' %}
+                <span id="email-error" class="text-danger"></span>
+                {% elif field.name == 'password1' %}
+                <span id="password-error" class="text-danger"></span>
+                {% endif %}
+              </div>
+              <span class="text-danger"> {{ field.errors }} </span>
+              {% endfor %}
+              <div class="d-flex mb-4" style="margin-left: 31%">
+                <span class="fw-normal" style="margin-right: 0.4rem">
+                  <a
+                    onclick="get_rand_pass()"
+                    href="javascript:;"
+                    class="fw-bold text-underline"
+                    >Generate password</a
+                  >
+                </span>
+                <br />
+                <span>
+                  <a
+                    id="togglePasswordLink"
+                    onclick="togglePasswordVisibility()"
+                    href="javascript:;"
+                    class="fw-bold text-underline"
+                    >Show password</a
+                  >
+                </span>
+
+              <!-- Real-Time Password Requirements Checklist -->
+              <div class="form-group">
+                <label>Password must include:</label>
+                <ul class="password-requirements">
+                  <li id="length-check" class="text-danger"><i class="fas fa-times"></i> At least 8 characters</li>
+                  <li id="lowercase-check" class="text-danger"><i class="fas fa-times"></i> At least one lowercase letter</li>
+                  <li id="uppercase-check" class="text-danger"><i class="fas fa-times"></i> At least one uppercase letter</li>
+                  <li id="number-check" class="text-danger"><i class="fas fa-times"></i> At least one number</li>
+                  <li id="symbol-check" class="text-danger"><i class="fas fa-times"></i> At least one special symbol (@, $, !, %, *, ?, &)</li>
+                </ul>
+              </div>
+
+              <!-- End of Form -->
+              <div class="d-grid">
+                <button type="submit" class="btn btn-warning btn-primary">
+                  Sign up
+                </button>
+              </div>
+            </form>
+            <div class="d-flex justify-content-center align-items-center mt-4">
+              <span class="fw-normal">
+                Already have an account?
+                <a href="{% url 'login' %}" class="fw-bold text-underline"
+                  >Login here</a
+                >
+              </span>
+            </div>
+          </div>
+        </div>
+      </div>
+    </div>
+  </section>
+  {% include 'includes/footer.html' %}
+</main>
+
+<!-- Newly added...................................... -->
+<script>
+  function get_rand_pass() {
+    fetch("/accounts/password-gen")
+      .then((d) => d.json())
+      .then((j) => {
+        document.getElementsByName("password1")[0].value = j.data;
+        document.getElementsByName("password2")[0].value = j.data;
+      });
+  }
+
+  function togglePasswordVisibility() {
+    var passwordField1 = document.getElementsByName("password1")[0];
+    var passwordField2 = document.getElementsByName("password2")[0];
+    var toggleLink = document.getElementById("togglePasswordLink");
+  
+    if (passwordField1.type === "password") {
+      passwordField1.type = "text";
+      passwordField2.type = "text";
+      toggleLink.innerText = "Hide password";
+    } else {
+      passwordField1.type = "password";
+      passwordField2.type = "password";
+      toggleLink.innerText = "Show password";
+    }
+  }
+  document.addEventListener("DOMContentLoaded", function() {
+      // Email Validation
+      const emailField = document.getElementById("id_email");
+      const emailErrorMessage = document.getElementById("email-error");
+      const emailIcon = document.querySelector("#basic-addon3 .fa-envelope");
+
+      emailField.addEventListener("input", function() {
+          const emailPattern = /@deakin\.edu\.au$/;
+          const emailValue = emailField.value;
+
+          if (emailPattern.test(emailValue)) {
+              emailErrorMessage.textContent = "";
+              emailField.classList.remove("is-invalid");
+              emailField.classList.add("is-valid");
+              emailIcon.classList.remove("fa-envelope");
+              emailIcon.classList.add("fa-check-circle");
+              emailIcon.style.color = "green";
+          } else {
+              emailErrorMessage.textContent = "Email must match your Deakin email address";
+              emailField.classList.remove("is-valid");
+              emailField.classList.add("is-invalid");
+              emailIcon.classList.remove("fa-check-circle");
+              emailIcon.classList.add("fa-envelope");
+              emailIcon.style.color = "red";
+          }
+      });
+
+      // Password Validation
+      const passwordField = document.getElementById("id_password1");
+      const confirmPasswordField = document.getElementById("id_password2");
+      const confirmIcon = document.querySelector("#confirm-addon .fa-unlock-alt");
+
+      passwordField.addEventListener("input", validatePasswordMatch);
+      confirmPasswordField.addEventListener("input", validatePasswordMatch);
+
+      function validatePasswordMatch() {
+          const passwordValue = passwordField.value;
+          const confirmPasswordValue = confirmPasswordField.value;
+
+          if (confirmPasswordValue === passwordValue) {
+              confirmPasswordField.classList.remove("is-invalid");
+              confirmPasswordField.classList.add("is-valid");
+              confirmIcon.classList.remove("fa-unlock-alt");
+              confirmIcon.classList.add("fa-check-circle");
+              confirmIcon.style.color = "green";
+              document.getElementById("confirm-password-error").textContent = "";
+          } else {
+              confirmPasswordField.classList.remove("is-valid");
+              confirmPasswordField.classList.add("is-invalid");
+              confirmIcon.classList.remove("fa-check-circle");
+              confirmIcon.classList.add("fa-unlock-alt");
+              confirmIcon.style.color = "red";
+              document.getElementById("confirm-password-error").textContent = "Passwords do not match.";
+          }
+      }
+
+      // Existing password checks (length, lowercase, etc.)
+      const lengthCheck = document.getElementById("length-check");
+      const lowercaseCheck = document.getElementById("lowercase-check");
+      const uppercaseCheck = document.getElementById("uppercase-check");
+      const numberCheck = document.getElementById("number-check");
+      const symbolCheck = document.getElementById("symbol-check");
+
+      passwordField.addEventListener("input", function() {
+          const passwordValue = passwordField.value;
+
+          // Check password length
+          if (passwordValue.length >= 8) {
+              lengthCheck.classList.remove("text-danger");
+              lengthCheck.classList.add("text-success");
+              lengthCheck.innerHTML = '<i class="fas fa-check"></i> At least 8 characters';
+          } else {
+              lengthCheck.classList.remove("text-success");
+              lengthCheck.classList.add("text-danger");
+              lengthCheck.innerHTML = '<i class="fas fa-times"></i> At least 8 characters';
+          }
+
+          // Check for lowercase letter
+          if (/[a-z]/.test(passwordValue)) {
+              lowercaseCheck.classList.remove("text-danger");
+              lowercaseCheck.classList.add("text-success");
+              lowercaseCheck.innerHTML = '<i class="fas fa-check"></i> At least one lowercase letter';
+          } else {
+              lowercaseCheck.classList.remove("text-success");
+              lowercaseCheck.classList.add("text-danger");
+              lowercaseCheck.innerHTML = '<i class="fas fa-times"></i> At least one lowercase letter';
+          }
+
+          // Check for uppercase letter
+          if (/[A-Z]/.test(passwordValue)) {
+              uppercaseCheck.classList.remove("text-danger");
+              uppercaseCheck.classList.add("text-success");
+              uppercaseCheck.innerHTML = '<i class="fas fa-check"></i> At least one uppercase letter';
+          } else {
+              uppercaseCheck.classList.remove("text-success");
+              uppercaseCheck.classList.add("text-danger");
+              uppercaseCheck.innerHTML = '<i class="fas fa-times"></i> At least one uppercase letter';
+          }
+
+          // Check for number
+          if (/\d/.test(passwordValue)) {
+              numberCheck.classList.remove("text-danger");
+              numberCheck.classList.add("text-success");
+              numberCheck.innerHTML = '<i class="fas fa-check"></i> At least one number';
+          } else {
+              numberCheck.classList.remove("text-success");
+              numberCheck.classList.add("text-danger");
+              numberCheck.innerHTML = '<i class="fas fa-times"></i> At least one number';
+          }
+
+          // Check for special symbol
+          if (/[@$!%*?&]/.test(passwordValue)) {
+              symbolCheck.classList.remove("text-danger");
+              symbolCheck.classList.add("text-success");
+              symbolCheck.innerHTML = '<i class="fas fa-check"></i> At least one special symbol (@, $, !, %, *, ?, &)';
+          } else {
+              symbolCheck.classList.remove("text-success");
+              symbolCheck.classList.add("text-danger");
+              symbolCheck.innerHTML = '<i class="fas fa-times"></i> At least one special symbol (@, $, !, %, *, ?, &)';
+          }
+      });
+  });
+
+  function get_rand_pass() {
+      fetch("/accounts/password-gen").then(d => d.json()).then(j => {
+          document.getElementsByName("password1")[0].value = j.data; 
+          document.getElementsByName("password2")[0].value = j.data;
+      })
+  }
+
+  function show_rand_pass() {
+      document.getElementsByName("password1")[0].type = "text";
+      document.getElementsByName("password2")[0].type = "text";
+  }
+</script>
+
+<!-- Optional CSS for Invalid Input Styling -->
+<style>
+  .is-invalid {
+      border-color: red;
+  }
+  .is-valid {
+      border-color: green;
+  }
+  .text-success {
+      color: green !important;
+  }
+  .text-danger {
+      color: red !important;
+  }
+</style>
+
+{% endblock content %}
 {% block footer %}{% endblock footer %}