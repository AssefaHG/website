{% load static %}

<footer class="footer pt-6 pb-5 bg-secondary text-white">
  <div class="container">
    <div class="row">
      <div class="col-md-4">
        <p>
          Hardhat Enterprises offers open-source protection, so it's free for
          everyone.
        </p>
        <ul class="social-buttons mb-4 mb-lg-0">
          <li>
            <a
              href="https://twitter.com/"
              aria-label="twitter social link"
              target="_blank"
              class="icon-white me-2"
            >
              <span class="fab fa-twitter"></span>
            </a>
          </li>
          <li>
            <a
              href="https://www.facebook.com/"
              class="icon-white me-2"
              target="_blank"
              aria-label="facebook social link"
            >
              <span class="fab fa-facebook"></span>
            </a>
          </li>
          <li>
            <a
              href="https://github.com/Hardhat-Enterprises/website"
              aria-label="github social link"
              class="icon-white me-2"
              target="_blank"
            >
              <span class="fab fa-github"></span>
            </a>
          </li>
          <li>
            <a
              href="https://dribbble.com/"
              class="icon-white"
              aria-label="dribbble social link"
              target="_blank"
            >
              <span class="fab fa-dribbble"></span>
            </a>
          </li>
        </ul>
      </div>
<<<<<<< HEAD
      
      <div class="col-6 col-md-2 mb-4 mb-lg-0">
        <ul class="footer-links">
          <li><a href="{% url 'blog' %}" class="nav-link" style="padding-top: 0;">Blog</a></li>
          <li><a href="{% url 'index' %}" class="nav-link" style="padding-top: 0;">Home</a></li>
=======

      <div class="col-6 col-md-2 mb-4 mb-lg-0">
        <ul class="footer-links">
          <li>
            <a href="{% url 'blog' %}" class="nav-link" style="padding-top: 0"
              >Blog</a
            >
          </li>
          <li>
            <a href="{% url 'index' %}" class="nav-link" style="padding-top: 0"
              >Home</a
            >
          </li>
>>>>>>> fb41ce47
        </ul>
      </div>
      <div class="col-6 col-md-2 mb-4 mb-lg-0">
        <ul class="footer-links">
<<<<<<< HEAD
          <li><a href="{% url 'about_us' %}" class="nav-link" style="padding-top: 0;">About Us</a></li>
          <li>
            <a href="{% url 'maintenance' %}" class="nav-link" style="padding-top: 0;">Contact Us</a>
=======
          <li>
            <a
              href="{% url 'about_us' %}"
              class="nav-link"
              style="padding-top: 0"
              >About Us</a
            >
          </li>
          <li>
            <a href="{% url 'contact-central' %}" class="nav-link"
              >Contact Us</a
            >
>>>>>>> fb41ce47
          </li>
        </ul>
      </div>
      <div class="col-12 col-md-4 mb-4 mb-lg-0">
        <span class="h5">The OWASP Top 10</span>
        <p class="text-muted font-small mt-2">
          Learn more about cyber security standards and applications
        </p>
        <form action="#">
          <div class="form-row mb-2">
            <div class="col-12 d-grid">
              <a
                href="https://owasp.org/www-project-top-ten/"
                target="_blank"
                class="btn btn-secondary"
                >OWASP Top 10</a
              >
            </div>
          </div>
        </form>
      </div>
    </div>
    <hr class="bg-secondary my-3 my-lg-5" />
    <div class="row">
      <div class="col mb-md-0">
        <a href="{% url 'index' %}" class="d-flex justify-content-center mb-3">
          <img
            src="{% static 'assets/img/brand/logo.svg' %}"
            height="30"
            class="me-2"
            alt="hardhat Logo"
          />
          <p class="fw-bold footer-logo-text m-0">HardHat Enterprises</p>
        </a>
        <div
          class="d-flex text-center justify-content-center align-items-center"
          role="contentinfo"
        >
          <p class="fw-normal font-small mb-0 text-muted">
            &copy; copyright 2023.
          </p>
        </div>
      </div>
    </div>
  </div>
</footer>
<|MERGE_RESOLUTION|>--- conflicted
+++ resolved
@@ -1,142 +1,142 @@
-{% load static %}
-
-<footer class="footer pt-6 pb-5 bg-secondary text-white">
-  <div class="container">
-    <div class="row">
-      <div class="col-md-4">
-        <p>
-          Hardhat Enterprises offers open-source protection, so it's free for
-          everyone.
-        </p>
-        <ul class="social-buttons mb-4 mb-lg-0">
-          <li>
-            <a
-              href="https://twitter.com/"
-              aria-label="twitter social link"
-              target="_blank"
-              class="icon-white me-2"
-            >
-              <span class="fab fa-twitter"></span>
-            </a>
-          </li>
-          <li>
-            <a
-              href="https://www.facebook.com/"
-              class="icon-white me-2"
-              target="_blank"
-              aria-label="facebook social link"
-            >
-              <span class="fab fa-facebook"></span>
-            </a>
-          </li>
-          <li>
-            <a
-              href="https://github.com/Hardhat-Enterprises/website"
-              aria-label="github social link"
-              class="icon-white me-2"
-              target="_blank"
-            >
-              <span class="fab fa-github"></span>
-            </a>
-          </li>
-          <li>
-            <a
-              href="https://dribbble.com/"
-              class="icon-white"
-              aria-label="dribbble social link"
-              target="_blank"
-            >
-              <span class="fab fa-dribbble"></span>
-            </a>
-          </li>
-        </ul>
-      </div>
-<<<<<<< HEAD
-      
-      <div class="col-6 col-md-2 mb-4 mb-lg-0">
-        <ul class="footer-links">
-          <li><a href="{% url 'blog' %}" class="nav-link" style="padding-top: 0;">Blog</a></li>
-          <li><a href="{% url 'index' %}" class="nav-link" style="padding-top: 0;">Home</a></li>
-=======
-
-      <div class="col-6 col-md-2 mb-4 mb-lg-0">
-        <ul class="footer-links">
-          <li>
-            <a href="{% url 'blog' %}" class="nav-link" style="padding-top: 0"
-              >Blog</a
-            >
-          </li>
-          <li>
-            <a href="{% url 'index' %}" class="nav-link" style="padding-top: 0"
-              >Home</a
-            >
-          </li>
->>>>>>> fb41ce47
-        </ul>
-      </div>
-      <div class="col-6 col-md-2 mb-4 mb-lg-0">
-        <ul class="footer-links">
-<<<<<<< HEAD
-          <li><a href="{% url 'about_us' %}" class="nav-link" style="padding-top: 0;">About Us</a></li>
-          <li>
-            <a href="{% url 'maintenance' %}" class="nav-link" style="padding-top: 0;">Contact Us</a>
-=======
-          <li>
-            <a
-              href="{% url 'about_us' %}"
-              class="nav-link"
-              style="padding-top: 0"
-              >About Us</a
-            >
-          </li>
-          <li>
-            <a href="{% url 'contact-central' %}" class="nav-link"
-              >Contact Us</a
-            >
->>>>>>> fb41ce47
-          </li>
-        </ul>
-      </div>
-      <div class="col-12 col-md-4 mb-4 mb-lg-0">
-        <span class="h5">The OWASP Top 10</span>
-        <p class="text-muted font-small mt-2">
-          Learn more about cyber security standards and applications
-        </p>
-        <form action="#">
-          <div class="form-row mb-2">
-            <div class="col-12 d-grid">
-              <a
-                href="https://owasp.org/www-project-top-ten/"
-                target="_blank"
-                class="btn btn-secondary"
-                >OWASP Top 10</a
-              >
-            </div>
-          </div>
-        </form>
-      </div>
-    </div>
-    <hr class="bg-secondary my-3 my-lg-5" />
-    <div class="row">
-      <div class="col mb-md-0">
-        <a href="{% url 'index' %}" class="d-flex justify-content-center mb-3">
-          <img
-            src="{% static 'assets/img/brand/logo.svg' %}"
-            height="30"
-            class="me-2"
-            alt="hardhat Logo"
-          />
-          <p class="fw-bold footer-logo-text m-0">HardHat Enterprises</p>
-        </a>
-        <div
-          class="d-flex text-center justify-content-center align-items-center"
-          role="contentinfo"
-        >
-          <p class="fw-normal font-small mb-0 text-muted">
-            &copy; copyright 2023.
-          </p>
-        </div>
-      </div>
-    </div>
-  </div>
-</footer>
+{% load static %}
+
+<footer class="footer pt-6 pb-5 bg-secondary text-white">
+  <div class="container">
+    <div class="row">
+      <div class="col-md-4">
+        <p>
+          Hardhat Enterprises offers open-source protection, so it's free for
+          everyone.
+        </p>
+        <ul class="social-buttons mb-4 mb-lg-0">
+          <li>
+            <a
+              href="https://twitter.com/"
+              aria-label="twitter social link"
+              target="_blank"
+              class="icon-white me-2"
+            >
+              <span class="fab fa-twitter"></span>
+            </a>
+          </li>
+          <li>
+            <a
+              href="https://www.facebook.com/"
+              class="icon-white me-2"
+              target="_blank"
+              aria-label="facebook social link"
+            >
+              <span class="fab fa-facebook"></span>
+            </a>
+          </li>
+          <li>
+            <a
+              href="https://github.com/Hardhat-Enterprises/website"
+              aria-label="github social link"
+              class="icon-white me-2"
+              target="_blank"
+            >
+              <span class="fab fa-github"></span>
+            </a>
+          </li>
+          <li>
+            <a
+              href="https://dribbble.com/"
+              class="icon-white"
+              aria-label="dribbble social link"
+              target="_blank"
+            >
+              <span class="fab fa-dribbble"></span>
+            </a>
+          </li>
+        </ul>
+      </div>
+
+      
+      <div class="col-6 col-md-2 mb-4 mb-lg-0">
+        <ul class="footer-links">
+          <li><a href="{% url 'blog' %}" class="nav-link" style="padding-top: 0;">Blog</a></li>
+          <li><a href="{% url 'index' %}" class="nav-link" style="padding-top: 0;">Home</a></li>
+
+
+     # <div class="col-6 col-md-2 mb-4 mb-lg-0">
+     #   <ul class="footer-links">
+     #     <li>
+     #       <a href="{% url 'blog' %}" class="nav-link" style="padding-top: 0"
+     #         >Blog</a
+     #       >
+     #     </li>
+     #     <li>
+     #       <a href="{% url 'index' %}" class="nav-link" style="padding-top: 0"
+     #         >Home</a
+     #       >
+     #     </li>
+
+        </ul>
+      </div>
+      <div class="col-6 col-md-2 mb-4 mb-lg-0">
+        <ul class="footer-links">
+
+          <li><a href="{% url 'about_us' %}" class="nav-link" style="padding-top: 0;">About Us</a></li>
+          <li>
+            <a href="{% url 'maintenance' %}" class="nav-link" style="padding-top: 0;">Contact Us</a>
+
+       #   <li>
+       #     <a
+       #       href="{% url 'about_us' %}"
+       #       class="nav-link"
+       #       style="padding-top: 0"
+       #       >About Us</a
+       #     >
+       #   </li>
+       #   <li>
+       #     <a href="{% url 'contact-central' %}" class="nav-link"
+       #       >Contact Us</a
+       #     >
+
+          </li>
+        </ul>
+      </div>
+      <div class="col-12 col-md-4 mb-4 mb-lg-0">
+        <span class="h5">The OWASP Top 10</span>
+        <p class="text-muted font-small mt-2">
+          Learn more about cyber security standards and applications
+        </p>
+        <form action="#">
+          <div class="form-row mb-2">
+            <div class="col-12 d-grid">
+              <a
+                href="https://owasp.org/www-project-top-ten/"
+                target="_blank"
+                class="btn btn-secondary"
+                >OWASP Top 10</a
+              >
+            </div>
+          </div>
+        </form>
+      </div>
+    </div>
+    <hr class="bg-secondary my-3 my-lg-5" />
+    <div class="row">
+      <div class="col mb-md-0">
+        <a href="{% url 'index' %}" class="d-flex justify-content-center mb-3">
+          <img
+            src="{% static 'assets/img/brand/logo.svg' %}"
+            height="30"
+            class="me-2"
+            alt="hardhat Logo"
+          />
+          <p class="fw-bold footer-logo-text m-0">HardHat Enterprises</p>
+        </a>
+        <div
+          class="d-flex text-center justify-content-center align-items-center"
+          role="contentinfo"
+        >
+          <p class="fw-normal font-small mb-0 text-muted">
+            &copy; copyright 2023.
+          </p>
+        </div>
+      </div>
+    </div>
+  </div>
+</footer>