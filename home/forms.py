from django import forms
from django.contrib.auth.forms import UserCreationForm, AuthenticationForm, PasswordChangeForm, PasswordResetForm, SetPasswordForm, UsernameField
from django.contrib.auth import get_user_model
from django.utils.translation import gettext_lazy as _
from django.utils import timezone

<<<<<<< HEAD
from .models import Student, Smishingdetection_join_us, Projects_join_us
=======
from .models import Student, Smishingdetection_join_us, Webpage
>>>>>>> 61498d55

User = get_user_model()

def possible_years(first_year_in_scroll, last_year_in_scroll):
    p_year = []
    for i in range(first_year_in_scroll, last_year_in_scroll, -1):
        p_year_tuple = str(i), i
        p_year.append(p_year_tuple)
    return p_year

class RegistrationForm(UserCreationForm):
    password1 = forms.CharField(
        label=_("Your Password"),
        widget=forms.PasswordInput(attrs={'class': 'form-control', 'placeholder': 'Password'}),
    )
    password2 = forms.CharField(
        label=_("Confirm Password"),
        widget=forms.PasswordInput(attrs={'class': 'form-control', 'placeholder': 'Confirm Password'}),
    )


    class Meta:
        model = User
        fields = ('first_name', 'last_name', 'email', )

        labels = {
            'first_name': _('First Name'),
            'last_name': _('Last Name'),
            'email': _('Deakin Email Address'),
        }
        widgets = {
            'first_name': forms.TextInput(attrs={
                'class': 'form-control',
                'placeholder': 'First Name'
            }),
            'last_name': forms.TextInput(attrs={
                'class': 'form-control',
                'placeholder': 'Last Name'
            }),
            'email': forms.EmailInput(attrs={
                'class': 'form-control',
                'placeholder': 'example@deakin.edu.au'
            })
        }

class UserLoginForm(AuthenticationForm):
    username = UsernameField(widget=forms.TextInput(attrs={"class": "form-control", "placeholder": "example@deakin.edu.au"}))
    password = forms.CharField(
            label=_("Password"),
            strip=False,
            widget=forms.PasswordInput(attrs={"class": "form-control", "placeholder": "Password"}),
        )   

class UserPasswordResetForm(PasswordResetForm):
    email = forms.EmailField(widget=forms.EmailInput(attrs={
        'class': 'form-control',
        'placeholder': 'example@deakin.edu.au'
    }), label=_("Your Email"))
  
class UserSetPasswordForm(SetPasswordForm):
    new_password1 = forms.CharField(max_length=50, widget=forms.PasswordInput(attrs={
        'class': 'form-control', 'placeholder': 'New Password'
    }), label=_("New Password"))
    new_password2 = forms.CharField(max_length=50, widget=forms.PasswordInput(attrs={
        'class': 'form-control', 'placeholder': 'Confirm New Password'
    }), label=_("Confirm New Password"))

class UserPasswordChangeForm(PasswordChangeForm):
    old_password = forms.CharField(max_length=50, widget=forms.PasswordInput(attrs={
        'class': 'form-control', 'placeholder': 'Old Password'
    }), label=_("Old Password"))
    new_password1 = forms.CharField(max_length=50, widget=forms.PasswordInput(attrs={
        'class': 'form-control', 'placeholder': 'New Password'
    }), label=_("New Password"))
    new_password2 = forms.CharField(max_length=50, widget=forms.PasswordInput(attrs={
        'class': 'form-control', 'placeholder': 'Confirm New Password'
    }), label=_("Confirm New Password"))


class StudentForm(forms.ModelForm):
    id = forms.IntegerField(label=_('Deakin Student ID'))
    year = forms.ChoiceField(
        choices=possible_years(((timezone.now()).year), 2020),
        label=_("Year")
    )
    
    class Meta:
        model = Student
        fields = ("id", "year", "trimester", "unit", "course", "p1", "p2", "p3", )
        labels = {
            'p1': '1st Priority',
            'p2': '2nd Priority',
            'p3': '3rd Priority',
        }

class sd_JoinUsForm(forms.ModelForm):
    class Meta:
        model = Smishingdetection_join_us
        fields = ['name', 'email', 'message']

<<<<<<< HEAD
class projects_JoinUsForm(forms.ModelForm):
    class Meta:
        model = Projects_join_us
        fields = ['name', 'email', 'message','page_name']
        
=======

class NewWebURL(forms.ModelForm):
        class Meta:
            model = Webpage
            fields = ['id', 'url', 'title']
            
>>>>>>> 61498d55
<|MERGE_RESOLUTION|>--- conflicted
+++ resolved
@@ -1,125 +1,124 @@
-from django import forms
-from django.contrib.auth.forms import UserCreationForm, AuthenticationForm, PasswordChangeForm, PasswordResetForm, SetPasswordForm, UsernameField
-from django.contrib.auth import get_user_model
-from django.utils.translation import gettext_lazy as _
-from django.utils import timezone
-
-<<<<<<< HEAD
-from .models import Student, Smishingdetection_join_us, Projects_join_us
-=======
-from .models import Student, Smishingdetection_join_us, Webpage
->>>>>>> 61498d55
-
-User = get_user_model()
-
-def possible_years(first_year_in_scroll, last_year_in_scroll):
-    p_year = []
-    for i in range(first_year_in_scroll, last_year_in_scroll, -1):
-        p_year_tuple = str(i), i
-        p_year.append(p_year_tuple)
-    return p_year
-
-class RegistrationForm(UserCreationForm):
-    password1 = forms.CharField(
-        label=_("Your Password"),
-        widget=forms.PasswordInput(attrs={'class': 'form-control', 'placeholder': 'Password'}),
-    )
-    password2 = forms.CharField(
-        label=_("Confirm Password"),
-        widget=forms.PasswordInput(attrs={'class': 'form-control', 'placeholder': 'Confirm Password'}),
-    )
-
-
-    class Meta:
-        model = User
-        fields = ('first_name', 'last_name', 'email', )
-
-        labels = {
-            'first_name': _('First Name'),
-            'last_name': _('Last Name'),
-            'email': _('Deakin Email Address'),
-        }
-        widgets = {
-            'first_name': forms.TextInput(attrs={
-                'class': 'form-control',
-                'placeholder': 'First Name'
-            }),
-            'last_name': forms.TextInput(attrs={
-                'class': 'form-control',
-                'placeholder': 'Last Name'
-            }),
-            'email': forms.EmailInput(attrs={
-                'class': 'form-control',
-                'placeholder': 'example@deakin.edu.au'
-            })
-        }
-
-class UserLoginForm(AuthenticationForm):
-    username = UsernameField(widget=forms.TextInput(attrs={"class": "form-control", "placeholder": "example@deakin.edu.au"}))
-    password = forms.CharField(
-            label=_("Password"),
-            strip=False,
-            widget=forms.PasswordInput(attrs={"class": "form-control", "placeholder": "Password"}),
-        )   
-
-class UserPasswordResetForm(PasswordResetForm):
-    email = forms.EmailField(widget=forms.EmailInput(attrs={
-        'class': 'form-control',
-        'placeholder': 'example@deakin.edu.au'
-    }), label=_("Your Email"))
-  
-class UserSetPasswordForm(SetPasswordForm):
-    new_password1 = forms.CharField(max_length=50, widget=forms.PasswordInput(attrs={
-        'class': 'form-control', 'placeholder': 'New Password'
-    }), label=_("New Password"))
-    new_password2 = forms.CharField(max_length=50, widget=forms.PasswordInput(attrs={
-        'class': 'form-control', 'placeholder': 'Confirm New Password'
-    }), label=_("Confirm New Password"))
-
-class UserPasswordChangeForm(PasswordChangeForm):
-    old_password = forms.CharField(max_length=50, widget=forms.PasswordInput(attrs={
-        'class': 'form-control', 'placeholder': 'Old Password'
-    }), label=_("Old Password"))
-    new_password1 = forms.CharField(max_length=50, widget=forms.PasswordInput(attrs={
-        'class': 'form-control', 'placeholder': 'New Password'
-    }), label=_("New Password"))
-    new_password2 = forms.CharField(max_length=50, widget=forms.PasswordInput(attrs={
-        'class': 'form-control', 'placeholder': 'Confirm New Password'
-    }), label=_("Confirm New Password"))
-
-
-class StudentForm(forms.ModelForm):
-    id = forms.IntegerField(label=_('Deakin Student ID'))
-    year = forms.ChoiceField(
-        choices=possible_years(((timezone.now()).year), 2020),
-        label=_("Year")
-    )
-    
-    class Meta:
-        model = Student
-        fields = ("id", "year", "trimester", "unit", "course", "p1", "p2", "p3", )
-        labels = {
-            'p1': '1st Priority',
-            'p2': '2nd Priority',
-            'p3': '3rd Priority',
-        }
-
-class sd_JoinUsForm(forms.ModelForm):
-    class Meta:
-        model = Smishingdetection_join_us
-        fields = ['name', 'email', 'message']
-
-<<<<<<< HEAD
-class projects_JoinUsForm(forms.ModelForm):
-    class Meta:
-        model = Projects_join_us
-        fields = ['name', 'email', 'message','page_name']
-        
-=======
-
-class NewWebURL(forms.ModelForm):
-        class Meta:
-            model = Webpage
-            fields = ['id', 'url', 'title']
-            
->>>>>>> 61498d55
+from django import forms
+from django.contrib.auth.forms import UserCreationForm, AuthenticationForm, PasswordChangeForm, PasswordResetForm, SetPasswordForm, UsernameField
+from django.contrib.auth import get_user_model
+from django.utils.translation import gettext_lazy as _
+from django.utils import timezone
+
+
+from .models import Student, Smishingdetection_join_us, Projects_join_us, Webpage
+
+
+
+User = get_user_model()
+
+def possible_years(first_year_in_scroll, last_year_in_scroll):
+    p_year = []
+    for i in range(first_year_in_scroll, last_year_in_scroll, -1):
+        p_year_tuple = str(i), i
+        p_year.append(p_year_tuple)
+    return p_year
+
+class RegistrationForm(UserCreationForm):
+    password1 = forms.CharField(
+        label=_("Your Password"),
+        widget=forms.PasswordInput(attrs={'class': 'form-control', 'placeholder': 'Password'}),
+    )
+    password2 = forms.CharField(
+        label=_("Confirm Password"),
+        widget=forms.PasswordInput(attrs={'class': 'form-control', 'placeholder': 'Confirm Password'}),
+    )
+
+
+    class Meta:
+        model = User
+        fields = ('first_name', 'last_name', 'email', )
+
+        labels = {
+            'first_name': _('First Name'),
+            'last_name': _('Last Name'),
+            'email': _('Deakin Email Address'),
+        }
+        widgets = {
+            'first_name': forms.TextInput(attrs={
+                'class': 'form-control',
+                'placeholder': 'First Name'
+            }),
+            'last_name': forms.TextInput(attrs={
+                'class': 'form-control',
+                'placeholder': 'Last Name'
+            }),
+            'email': forms.EmailInput(attrs={
+                'class': 'form-control',
+                'placeholder': 'example@deakin.edu.au'
+            })
+        }
+
+class UserLoginForm(AuthenticationForm):
+    username = UsernameField(widget=forms.TextInput(attrs={"class": "form-control", "placeholder": "example@deakin.edu.au"}))
+    password = forms.CharField(
+            label=_("Password"),
+            strip=False,
+            widget=forms.PasswordInput(attrs={"class": "form-control", "placeholder": "Password"}),
+        )   
+
+class UserPasswordResetForm(PasswordResetForm):
+    email = forms.EmailField(widget=forms.EmailInput(attrs={
+        'class': 'form-control',
+        'placeholder': 'example@deakin.edu.au'
+    }), label=_("Your Email"))
+  
+class UserSetPasswordForm(SetPasswordForm):
+    new_password1 = forms.CharField(max_length=50, widget=forms.PasswordInput(attrs={
+        'class': 'form-control', 'placeholder': 'New Password'
+    }), label=_("New Password"))
+    new_password2 = forms.CharField(max_length=50, widget=forms.PasswordInput(attrs={
+        'class': 'form-control', 'placeholder': 'Confirm New Password'
+    }), label=_("Confirm New Password"))
+
+class UserPasswordChangeForm(PasswordChangeForm):
+    old_password = forms.CharField(max_length=50, widget=forms.PasswordInput(attrs={
+        'class': 'form-control', 'placeholder': 'Old Password'
+    }), label=_("Old Password"))
+    new_password1 = forms.CharField(max_length=50, widget=forms.PasswordInput(attrs={
+        'class': 'form-control', 'placeholder': 'New Password'
+    }), label=_("New Password"))
+    new_password2 = forms.CharField(max_length=50, widget=forms.PasswordInput(attrs={
+        'class': 'form-control', 'placeholder': 'Confirm New Password'
+    }), label=_("Confirm New Password"))
+
+
+class StudentForm(forms.ModelForm):
+    id = forms.IntegerField(label=_('Deakin Student ID'))
+    year = forms.ChoiceField(
+        choices=possible_years(((timezone.now()).year), 2020),
+        label=_("Year")
+    )
+    
+    class Meta:
+        model = Student
+        fields = ("id", "year", "trimester", "unit", "course", "p1", "p2", "p3", )
+        labels = {
+            'p1': '1st Priority',
+            'p2': '2nd Priority',
+            'p3': '3rd Priority',
+        }
+
+class sd_JoinUsForm(forms.ModelForm):
+    class Meta:
+        model = Smishingdetection_join_us
+        fields = ['name', 'email', 'message']
+
+
+class projects_JoinUsForm(forms.ModelForm):
+    class Meta:
+        model = Projects_join_us
+        fields = ['name', 'email', 'message','page_name']
+        
+
+
+class NewWebURL(forms.ModelForm):
+    class Meta:
+        model = Webpage
+        fields = ['id', 'url', 'title']
+            
+