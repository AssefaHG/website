--- conflicted
+++ resolved
@@ -114,18 +114,12 @@
     form_class = UserSetPasswordForm
 
 class UserPasswordChangeView(PasswordChangeView):
-<<<<<<< HEAD
-  template_name = 'accounts/password_change.html'
-  form_class = UserPasswordChangeForm
-def login_view(request):
-    return render(request, 'pages/login.html')
+    template_name = 'accounts/password_change.html'
+    form_class = UserPasswordChangeForm
 
 def resources_view(request):
     return render(request, 'pages/resources.html.')
     
-=======
-    template_name = 'accounts/password_change.html'
-    form_class = UserPasswordChangeForm
 
 
 # Chart Views
@@ -158,5 +152,4 @@
 
 
 def statistics_view(request):
-    return render(request, 'charts/statistics.html')
->>>>>>> f6be6459
+    return render(request, 'charts/statistics.html')