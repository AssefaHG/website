--- conflicted
+++ resolved
@@ -77,7 +77,6 @@
 from .validators import xss_detection
 from .models import Contact
 
-<<<<<<< HEAD
 from rest_framework.views import APIView
 from rest_framework.response import Response
 from .models import APIModel
@@ -86,12 +85,11 @@
 from rest_framework.viewsets import ViewSet
 
 
-=======
 #For LeaderBoard
 from django.db.models import Sum
 from .models import LeaderBoardTable, UserChallenge
 from django.contrib.auth.models import User
->>>>>>> 649f3fc9
+
  
 def index(request):
     recent_announcement = Announcement.objects.filter(isActive=True).order_by('-created_at').first()
@@ -955,9 +953,8 @@
     }
     return render(request,"careers/application-form.html",context)
 
-<<<<<<< HEAD
   
-#swagger-new-implementation
+#swagger-implementation
 
 class APIModelListView(APIView):
     def get(self, request):
@@ -991,7 +988,7 @@
     )
     def create(self, request):
         return Response({"message": "Email sent successfully!"})
-=======
+
 def leaderboard(request):
     leaderboard_entry = LeaderBoardTable.objects.order_by('-total_points')[:10]
     print(leaderboard_entry)
@@ -1008,5 +1005,4 @@
             total_points = categories['total_points'] or 0
 
             if total_points > 0:
-                LeaderBoardTable.objects.create(first_name=user.first_name, last_name=user.last_name, category=category, total_points=total_points)
->>>>>>> 649f3fc9
+                LeaderBoardTable.objects.create(first_name=user.first_name, last_name=user.last_name, category=category, total_points=total_points)