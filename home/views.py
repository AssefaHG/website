--- conflicted
+++ resolved
@@ -1,10 +1,10 @@
-<<<<<<< HEAD
-from django.shortcuts import render, get_object_or_404
-=======
+
+# from django.shortcuts import render, get_object_or_404
+
 # views.py
 
-from django.shortcuts import render, redirect
->>>>>>> 38d1ded4
+from django.shortcuts import render, redirect, get_object_or_404
+
 from django.contrib.admin.views.decorators import staff_member_required
 from django.contrib.auth.decorators import login_required
 from django.contrib.auth.views import LoginView, PasswordChangeView, PasswordResetView, PasswordResetConfirmView
@@ -14,20 +14,20 @@
 from django.contrib import messages
 from django.views import View
 from django.views.generic import ListView, DetailView
-from .models import Article
-
-from utils.charts import generate_color_palette
-from .models import Student, Project, Contact
-from .forms import RegistrationForm, UserLoginForm, UserPasswordResetForm, UserPasswordChangeForm, UserSetPasswordForm
-
-<<<<<<< HEAD
+from .models import Article, Student, Project, Contact
+
+# from utils.charts import generate_color_palette
+# from .models import Student, Project, Contact
+from .forms import RegistrationForm, UserLoginForm, UserPasswordResetForm, UserPasswordChangeForm, UserSetPasswordForm, StudentForm
+
+
 from utils.charts import generate_color_palette, colorPrimary, colorSuccess, colorDanger
 from .models import Student, Project, Progress
-from .forms import RegistrationForm, UserLoginForm, UserPasswordResetForm, UserPasswordChangeForm, UserSetPasswordForm, StudentForm
+# from .forms import RegistrationForm, UserLoginForm, UserPasswordResetForm, UserPasswordChangeForm, UserSetPasswordForm, StudentForm
 # Create your views here.
-=======
+
 # Regular Views
->>>>>>> 38d1ded4
+
 
 def index(request):
     return render(request, 'pages/index.html')
@@ -170,7 +170,7 @@
 def statistics_view(request):
     return render(request, 'charts/statistics.html')
 
-<<<<<<< HEAD
+
 @login_required
 def dashboard(request):
     user = request.user
@@ -186,7 +186,7 @@
         progress.progress = new_progress
         progress.save()
     return redirect('dashboard')
-=======
+
 def contact(request):
     if request.method=='POST':
         name=request.POST['name']
@@ -195,9 +195,6 @@
         contact=Contact.objects.create(name=name, email=email, message=message)
         messages.success(request,'The message has been received')
     return render(request,'pages/index.html')
-
-
-
 
 
 # Blog
@@ -229,4 +226,4 @@
         article.save()
         return redirect('detail_article', pk)
           
->>>>>>> 38d1ded4
+
