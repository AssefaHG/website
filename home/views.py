from django.shortcuts import render
from django.contrib.admin.views.decorators import staff_member_required
from django.contrib.auth.views import LoginView, PasswordChangeView, PasswordResetView, PasswordResetConfirmView
from django.contrib.auth import logout
from django.db.models import Count, F, Sum, Avg
from django.http import JsonResponse
from django.shortcuts import render, redirect

from utils.charts import generate_color_palette, colorPrimary, colorSuccess, colorDanger
from .models import Student, Project
from .forms import RegistrationForm, UserLoginForm, UserPasswordResetForm, UserPasswordChangeForm, UserSetPasswordForm, StudentForm
# Create your views here.

def index(request):
    # Page from the theme
    return render(request, 'pages/index.html')

def abouts_us(request):
    return render(request, 'pages/about.html')

def appattack(request):
    return render(request, 'pages/appattack/main.html')

def appattack_join(request):
    return render(request, 'pages/appattack/join.html')

def products_services(request):
    # Page from the theme
    return render(request, 'pages/malware_visualization/products_and_services.html')


def malwarehome(request):

    # Page from the theme
    return render(request, 'pages/malware_visualization/main.html')


def malware_joinus(request):

    # Page from the theme
    return render(request, 'pages/malware_visualization/malware_viz_joinus.html')


def ptguihome(request):

    # Page from the theme
    return render(request, 'pages/pt_gui/main.html')

def ptgui_contact_us(request):
    return render(request, 'pages/pt_gui/contact-us.html')

def ptgui_join_us(request):
    return render(request, 'pages/pt_gui/join_us.html')

def http_503(request):
    return render(request, 'pages/503.html')


def join_project(request):
    context = {'student_exists': False}
    if request.method == 'POST':
        form = StudentForm(request.POST)

        if form.is_valid():
            student = form.save(commit=False)
            student.user = request.user
            student.save()
            form.save()
            print("Preferences saved successfully!")
            return redirect('/')
        else:
            print("Could not save preferences!")
    else:
        user = request.user
        if Student.objects.filter(user=user.id).exists():
            context['student_exists'] = True
        form = StudentForm()

    context['form'] = form
    return render(request, 'pages/joinus.html', context)
   


# Authentication
class UserLoginView(LoginView):
    template_name = 'accounts/sign-in.html'
    form_class = UserLoginForm

def logout_view(request):
    logout(request)
    return redirect('/')

def register(request):
    if request.method == 'POST':
        form = RegistrationForm(request.POST)
        if form.is_valid():
            form.save()
            print("Account created successfully!")
            return redirect('/accounts/login')
        else:
            print("Registration failed!")
    else:
        form = RegistrationForm()

    context = { 'form': form }
    return render(request, 'accounts/sign-up.html', context)

class UserPasswordResetView(PasswordResetView):
    template_name = 'accounts/password_reset.html'
    form_class = UserPasswordResetForm

class UserPasswordResetConfirmView(PasswordResetConfirmView):
    template_name = 'accounts/password_reset_confirm.html'
    form_class = UserSetPasswordForm

class UserPasswordChangeView(PasswordChangeView):
    template_name = 'accounts/password_change.html'
    form_class = UserPasswordChangeForm

<<<<<<< HEAD

# Chart Views

@staff_member_required
def get_filter_options(request):
    return JsonResponse({
        "options": ['p1', 'p2', 'p3']
    })

@staff_member_required
def get_priority_breakdown(request, priority):
    students = Student.objects.all()
    project_titles = list(Project.objects.all().values('title').order_by()) # list of dictionaries: [{'title': 'AppAttack'}, {'title': 'Malware Visualization'},...
    
    project_count = students.values(f'{priority}__title').annotate(dcount=Count('p1')).order_by()
    
    return JsonResponse({
        'title': f'Projects on {priority}',
        'data': {
            'labels': [d['title'] for d in project_titles],
            'datasets': [{
                'label': 'Students',
                'backgroundColor': generate_color_palette(len(project_titles)),
                'borderColor': generate_color_palette(len(project_titles)),
                'data': [p['dcount'] for p in project_count]
            }]
        }
    })


def statistics_view(request):
    return render(request, 'charts/statistics.html')
=======
>>>>>>> 741ba197
<|MERGE_RESOLUTION|>--- conflicted
+++ resolved
@@ -117,7 +117,6 @@
     template_name = 'accounts/password_change.html'
     form_class = UserPasswordChangeForm
 
-<<<<<<< HEAD
 
 # Chart Views
 
@@ -149,6 +148,4 @@
 
 
 def statistics_view(request):
-    return render(request, 'charts/statistics.html')
-=======
->>>>>>> 741ba197
+    return render(request, 'charts/statistics.html')