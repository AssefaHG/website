--- conflicted
+++ resolved
@@ -406,7 +406,7 @@
 def password_gen(request):
     return JsonResponse({'data': gen_password()}, status=200)
  
-<<<<<<< HEAD
+
 @csrf_exempt
 def VerifyOTP(request):
     """
@@ -439,7 +439,6 @@
 
     return render(request, 'accounts/verify_token.html')
 
-=======
  
 def register(request):
     try:
@@ -534,7 +533,7 @@
            
         print("OTP: ", userotp)
     return JsonResponse({'data': 'Hello'}, status=200)  
->>>>>>> 6a7f884f
+
    
 def register(request):
     """
