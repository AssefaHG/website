from django.shortcuts import render
from django.contrib.auth.views import LoginView, PasswordChangeView, PasswordResetView, PasswordResetConfirmView
from django.contrib.auth import logout
from django.shortcuts import render, redirect

from .models import Student
from .forms import RegistrationForm, UserLoginForm, UserPasswordResetForm, UserPasswordChangeForm, UserSetPasswordForm, StudentForm
# Create your views here.

def index(request):
    # Page from the theme
    return render(request, 'pages/index.html')

def abouts_us(request):
    return render(request, 'pages/about.html')

def appattack(request):
    return render(request, 'pages/appattack/main.html')

def appattack_join(request):
    return render(request, 'pages/appattack/join.html')

def products_services(request):
    # Page from the theme
    return render(request, 'pages/malware_visualization/products_and_services.html')


def malwarehome(request):

    # Page from the theme
    return render(request, 'pages/malware_visualization/main.html')


def malware_joinus(request):

    # Page from the theme
    return render(request, 'pages/malware_visualization/malware_viz_joinus.html')


def ptguihome(request):

    # Page from the theme
    return render(request, 'pages/pt_gui/main.html')

<<<<<<< HEAD

def ptgui_join_us(request):

    # Page from the theme 
    return render(request, 'pages/pt_gui/join_us.html')
=======
def ptgui_contact_us(request):
    return render(request, 'pages/pt_gui/contact-us.html')


def http_503(request):
    return render(request, 'pages/503.html')


def join_project(request):
    context = {'student_exists': False}
    if request.method == 'POST':
        form = StudentForm(request.POST)

        if form.is_valid():
            student = form.save(commit=False)
            student.user = request.user
            student.save()
            form.save()
            print("Preferences saved successfully!")
            return redirect('/')
        else:
            print("Could not save preferences!")
    else:
        user = request.user
        if Student.objects.filter(user=user.id).exists():
            context['student_exists'] = True
        form = StudentForm()

    context['form'] = form
    return render(request, 'pages/joinus.html', context)
   


# Authentication
class UserLoginView(LoginView):
    template_name = 'accounts/sign-in.html'
    form_class = UserLoginForm

def logout_view(request):
    logout(request)
    return redirect('/')

def register(request):
    if request.method == 'POST':
        form = RegistrationForm(request.POST)
        if form.is_valid():
            form.save()
            print("Account created successfully!")
            return redirect('/accounts/login')
        else:
            print("Registration failed!")
    else:
        form = RegistrationForm()

    context = { 'form': form }
    return render(request, 'accounts/sign-up.html', context)

class UserPasswordResetView(PasswordResetView):
    template_name = 'accounts/password_reset.html'
    form_class = UserPasswordResetForm

class UserPasswordResetConfirmView(PasswordResetConfirmView):
    template_name = 'accounts/password_reset_confirm.html'
    form_class = UserSetPasswordForm

class UserPasswordChangeView(PasswordChangeView):
    template_name = 'accounts/password_change.html'
    form_class = UserPasswordChangeForm
>>>>>>> 5559a8e1
<|MERGE_RESOLUTION|>--- conflicted
+++ resolved
@@ -42,16 +42,11 @@
     # Page from the theme
     return render(request, 'pages/pt_gui/main.html')
 
-<<<<<<< HEAD
-
-def ptgui_join_us(request):
-
-    # Page from the theme 
-    return render(request, 'pages/pt_gui/join_us.html')
-=======
 def ptgui_contact_us(request):
     return render(request, 'pages/pt_gui/contact-us.html')
 
+def ptgui_join_us(request):
+    return render(request, 'pages/pt_gui/join_us.html')
 
 def http_503(request):
     return render(request, 'pages/503.html')
@@ -117,4 +112,4 @@
 class UserPasswordChangeView(PasswordChangeView):
     template_name = 'accounts/password_change.html'
     form_class = UserPasswordChangeForm
->>>>>>> 5559a8e1
+
