--- conflicted
+++ resolved
@@ -450,8 +450,8 @@
             article.likes.add(request.user.id)
         article.save()
         return redirect('detail_article', pk)
-<<<<<<< HEAD
-=======
+
+
 
 
 class UpskillingView(LoginRequiredMixin, ListView):
@@ -509,4 +509,3 @@
         return context
 
 
->>>>>>> f9d22828
