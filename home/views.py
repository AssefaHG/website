# from django.shortcuts import render, get_object_or_404
 
# views.py
 
from django.shortcuts import render, redirect, get_object_or_404
 
from django.contrib.admin.views.decorators import staff_member_required
from django.contrib.auth.decorators import login_required

from django.contrib.auth.views import LoginView, PasswordChangeView, PasswordResetView, PasswordResetConfirmView, PasswordResetDoneView, PasswordResetCompleteView
from django.contrib.auth.mixins import LoginRequiredMixin
from django.contrib.auth import logout
from django.db.models import Count, Q
from django.http import JsonResponse
from django.contrib import messages
from django.views import View
from django.views.generic import ListView, DetailView
from django.views.decorators.csrf import csrf_exempt
<<<<<<< HEAD
from .models import Article, Student, Project, Contact, Smishingdetection_join_us, Projects_join_us, Webpage, User, Course, Skill 
=======

from .models import Article, Student, Project, Contact, Smishingdetection_join_us, Projects_join_us, Webpage, Profile, User, Course, Skill
 
from .models import Article, Student, Project, Contact, Smishingdetection_join_us, Webpage

>>>>>>> 8f2dbfe0
from django.contrib.auth import get_user_model
from .models import User
from django.utils import timezone
from django.core.mail import send_mail
from django.core.exceptions import ValidationError
from django.utils.http import urlsafe_base64_encode
from django.utils.encoding import force_bytes
from django.contrib.auth.tokens import default_token_generator
from django.urls import reverse_lazy
# from Website.settings import EMAIL_HOST_USER
import random
from .forms import UserUpdateForm, ProfileUpdateForm

import os
import json
# from utils.charts import generate_color_palette
# from .models import Student, Project, Contact
from .forms import RegistrationForm, UserLoginForm, UserPasswordResetForm, UserPasswordChangeForm, UserSetPasswordForm, StudentForm, sd_JoinUsForm, projects_JoinUsForm, NewWebURL, Upskilling_JoinProjectForm


 
 
# import os
 
from .models import Smishingdetection_join_us, DDT_contact
# import json
 
 
# from utils.charts import generate_color_palette
# from .models import Student, Project, Contact
# from .forms import RegistrationForm, UserLoginForm, UserPasswordResetForm, UserPasswordChangeForm, UserSetPasswordForm, StudentForm, sd_JoinUsForm, NewWebURL
 
 

from utils.charts import generate_color_palette, colorPrimary, colorSuccess, colorDanger
from utils.passwords import gen_password
from .models import Student, Project, Progress, Skill, CyberChallenge, UserChallenge
 
#from .models import Student, Project, Progress
 
 
# from .forms import RegistrationForm, UserLoginForm, UserPasswordResetForm, UserPasswordChangeForm, UserSetPasswordForm, StudentForm
# Create your views here.
 
# Regular Views
 
 
def index(request):
    return render(request, 'pages/index.html')
 
def about_us(request):
    return render(request, 'pages/about.html')
 
def what_we_do(request):
    return render(request, 'pages/what_we_do.html')

@login_required
def profile(request):
    return render(request, 'pages/profile.html')
 
def blog(request):
    return render(request, 'blog/index.html')
 
def appattack(request):
    return render(request, 'pages/appattack/main.html')
 
def appattack_join(request):
    return render(request, 'pages/appattack/join.html')
 
def products_services(request):
    return render(request, 'pages/malware_visualization/products_and_services.html')
 
def malwarehome(request):
    return render(request, 'pages/malware_visualization/main.html')
 
def malware_joinus(request):
    return render(request, 'pages/malware_visualization/malware_viz_joinus.html')
 
def ptguihome(request):
    return render(request, 'pages/pt_gui/main.html')
 
def ptgui_contact_us(request):
    return render(request, 'pages/pt_gui/contact-us.html')
 
def faq(request):
    return render(request, 'pages/pt_gui/faq.html')
 
def ptgui_join_us(request):
    if request.method == 'POST':
        ddt_contact = DDT_contact(
            fullname = request.POST.get('fullname',''),
            email = request.POST.get('email',''),
            mobile = request.POST.get('mobile',''),
            message = request.POST.get('message',''),
        )
        ddt_contact.save()
        return redirect('ptgui_join_us')
    else:
        return render(request, 'pages/pt_gui/join_us.html')
 
def http_503(request):
    return render(request, 'pages/503.html')
 
def join_project(request):
    context = {'student_exists': False}
    if request.method == 'POST':
        form = StudentForm(request.POST)
        if form.is_valid():
            student = form.save(commit=False)
            student.user = request.user
            student.save()
            form.save()
            print("Preferences saved successfully!")
            return redirect('/')
        else:
            print("Could not save preferences!")
    else:
        user = request.user
        if Student.objects.filter(user=user.id).exists():
            context['student_exists'] = True
        form = StudentForm()
 
    context['form'] = form
    return render(request, 'pages/joinproject.html', context)
 
def smishing_detection(request):
    return render(request, 'pages/smishing_detection/main.html')
 
def smishingdetection_join_us(request):
 
    if request.method == 'POST':
        form = sd_JoinUsForm(request.POST)
        if form.is_valid():
            form.save()
            messages.success(request, "Your message has been successfully sent")
            return redirect('smishingdetection_join_us')  # Redirect to the same page after form submission
        else:
            messages.error(request, "Please fill the form correctly")
    else:
        form = sd_JoinUsForm()
    return render(request, 'pages/smishing_detection/join_us.html', {'form': form})
 
# Upskill Pages
def upskill_repository(request):
    return render(request), 'pages/upskilling/repository.html'
 
def upskill_roadmap(request):
    return render(request), 'pages/upskilling/roadmap.html'
 
def upskill_progress(request):
    return render(request), 'pages/upskilling/progress.html'

def UpskillSuccessView(request):
    return render(request, 'pages/upskilling/UpskillingFormSuccess.html')
def UpskillingJoinProjectView(request):
    student_exists = Student.objects.filter(user=request.user).exists()

    if student_exists:
        return render(request, 'joinproject.html', {'student_exists': True})

    if request.method == 'POST':
        form = Upskilling_JoinProjectForm(request.POST)
        if form.is_valid():
            student = form.save(commit=False)
            student.user = request.user  # Assign the current user
            student.save()
            return redirect('success_page')  # Redirect to success page
    else:
        form = Upskilling_JoinProjectForm()

    return render(request, 'joinproject.html', {'form': form, 'student_exists': False})
 
# Search Suggestions
def SearchSuggestions(request):
    query = request.GET.get('query', '')
    if len(query) >= 2:
        suggestions = User.objects.filter(name__icontains=query).values_list('name', flat=True)[:5]
        return JsonResponse(list(suggestions), safe=False)
    return JsonResponse([], safe=False)

#Search-Results page
def SearchResults(request):
    query = request.POST.get('q', '')  # Get search query from request
    results = {
        'searched': query,
        'webpages': Webpage.objects.filter(title__icontains=query),
        'projects': Project.objects.filter(title__icontains=query),
        'courses': Course.objects.filter(title__icontains=query),
        'skills': Skill.objects.filter(name__icontains=query),
        'articles': Article.objects.filter(title__icontains=query),
    }
    return render(request, 'pages/search-results.html', results)
   
#    if request.method == 'GET':
#        searched = request.GET.get('searched')
#        results = None
#        if searched:
#            results = Webpage.objects.filter(url__icontains=searched)
#        return render(request, 'pages/search-results.html', {})
 
#
   
##def dynamic_articles_view(request):
##    context['object_list'] = article.objects.filter(title__icontains=request.GET.get('search'))
##    return render(request, "encyclopedia/article_detail.html", context)


def Deakin_Threat_mirror_main(request):
    return render(request, 'pages/DeakinThreatmirror/main.html')

def Vr_main(request):
    return render(request, 'pages/Vr/main.html')

# Authentication



## Web-Form 

def website_form(request):
    if request.method == "POST":
        form = NewWebURL(request.POST)
        if form.is_valid():
            t = form.cleaned_data["title"]
            u = form.cleaned_data["url"]
            w = Webpage(title=t, url=u)
            w.save()
        return render(request, 'pages/website-form.html', {"form":form})
    else:
        form = NewWebURL()
        return render(request, 'pages/website-form.html', {"form":form})

        
    
 
 
# Authentication
 
class UserLoginView(LoginView):
    template_name = 'accounts/sign-in.html'
    form_class = UserLoginForm
 
def logout_view(request):
    logout(request)
    return redirect('/')
 
def password_gen(request):
    return JsonResponse({'data': gen_password()}, status=200)
 
 
def register(request):
    form = RegistrationForm()
    if request.method == 'POST':
        email = request.POST.get('email')
        first_name = request.POST.get('first_name')
        last_name = request.POST.get('last_name')
        password1 = request.POST.get('password1')
        password2 = request.POST.get('password2')
        form = RegistrationForm(request.POST)
       
        if form.is_valid():
            form.save()
            otp = random.randint(100000, 999999)
            send_mail("User Data:", f"Hello from HardHat Enterprise! Verify Your Mail with the OTP: \n {otp}\n" f"If you didn't request an OTP or open an account with us, please contact us at your earliest convenience.\n\n"
                    "Regards, \nHardhat Enterprises", "deakinhardhatwebsite@gmail.com", [email], fail_silently=False)
            print("Account created successfully! An OTP was sent to your email. Check!")
            messages.success(request, "Account created successfully!")
            return render(request, 'accounts/verify_token.html', {'otp': otp, 'first_name': first_name, 'last_name': last_name, 'email': email, 'password1': password1, 'password2': password2})
            # return redirect("verify-email", username=request.POST['first_name'])
        else:
            print("Registration failed!")
    else:
        form = RegistrationForm()
 
    context = { 'form': form }
    return render(request, 'pages/index.html', context)
 
@csrf_exempt
def VerifyOTP(request):
    if request.method == "POST":
        userotp = request.POST.get('otp')
        first_name = request.POST.get('first_name')
        last_name = request.POST.get('last_name')
        email = request.POST.get('email')
        password1 = request.POST.get('password1')
        password2 = request.POST.get('password2')
       
        if password1 == password2:
            form = User(first_name=first_name, last_name=last_name, email=email, password=password1)
            form.save()
           
        print("OTP: ", userotp)
    return JsonResponse({'data': 'Hello'}, status=200)  
   
# def signup(request):
#     form = RegisterForm()
#     if request.method == 'POST':
#         form = RegisterForm(request.POST)
#         if form.is_valid():
#             form.save()
#             messages.success(request, "Account created successfully! An OTP was sent to your Email")
#             return redirect("verify-email", username=request.POST['username'])
#     context = {"form": form}
#     return render(request, "signup.html", context)



# Email Verification 
# def verify_email(request, first_name):
#     user = get_user_model().objects.get(username=first_name)
#     user_otp = OtpToken.objects.filter(user=user).last()
    
    
#     if request.method == 'POST':
#         # valid token
#         if user_otp.otp_code == request.POST['otp_code']:
            
#             # checking for expired token
#             if user_otp.otp_expires_at > timezone.now():
#                 user.is_active=True
#                 user.save()
#                 messages.success(request, "Account activated successfully!! You can Login.")
#                 return redirect("signin")
            
#             # expired token
#             else:
#                 messages.warning(request, "The OTP has expired, get a new OTP!")
#                 return redirect("verify-email", username=user.first_name)
        
        
#         # invalid otp code
#         else:
#             messages.warning(request, "Invalid OTP entered, enter a valid OTP!")
#             return redirect("verify-email", username=user.first_name)
        
#     context = {}
#     return render(request, "verify_token.html", context)


# def resend_otp(request):
#     if request.method == 'POST':
#         user_email = request.POST["otp_email"]
        
#         if get_user_model().objects.filter(email=user_email).exists():
#             user = get_user_model().objects.get(email=user_email)
#             otp = OtpToken.objects.create(user=user, otp_expires_at=timezone.now() + timezone.timedelta(minutes=5))
            
            
#             # email variables
#             subject="Email Verification"
#             message = f"""
#                                 Hi {user.username}, here is your OTP {otp.otp_code} 
#                                 it expires in 5 minute, use the url below to redirect back to the website
#                                 http://127.0.0.1:8000/verify-email/{user.username}
                                
#                                 """
#             sender = "kaviuln@gmail.com"
#             receiver = [user.email, ]
        
        
#             # send email
#             send_mail(
#                     subject,
#                     message,
#                     sender,
#                     receiver,
#                     fail_silently=False,
#                 )
            
#             messages.success(request, "A new OTP has been sent to your email-address")
#             return redirect("verify-email", username=user.first_name)

#         else:
#             messages.warning(request, "This email dosen't exist in the database")
#             return redirect("resend-otp")
        
           
#     context = {}
#     return render(request, "resend_otp.html", context)



 
 
 
 
class UserPasswordResetView(PasswordResetView):
    template_name = 'accounts/password_reset.html'
    form_class = UserPasswordResetForm
 

class UserPasswordResetConfirmView(PasswordResetConfirmView):
    template_name = 'accounts/password_reset_confirm.html'
    form_class = UserSetPasswordForm
 
class UserPasswordChangeView(PasswordChangeView):
    template_name = 'accounts/password_change.html'
    form_class = UserPasswordChangeForm
 
def resources_view(request):
    return render(request, 'pages/resources.html.')
   
 
 
# Chart Views
 
@staff_member_required
def get_filter_options(request):
    return JsonResponse({
        "options": ['p1', 'p2', 'p3']
    })
 
@staff_member_required
def get_priority_breakdown(request, priority):
    students = Student.objects.all()
    project_titles = list(Project.objects.all().values('title').order_by()) # list of dictionaries: [{'title': 'AppAttack'}, {'title': 'Malware Visualization'},...
 
    project_count = students.values(f'{priority}__title').annotate(dcount=Count('p1')).order_by()
 
    return JsonResponse({
        'title': f'Projects on {priority}',
        'data': {
            'labels': [d['title'] for d in project_titles],
            'datasets': [{
                'label': 'Students',
                'backgroundColor': generate_color_palette(len(project_titles)),
                'borderColor': generate_color_palette(len(project_titles)),
                'data': [p['dcount'] for p in project_count]
            }]
        }
    })
 
def statistics_view(request):
    return render(request, 'charts/statistics.html')
 
def comphrehensive_reports(request):
    # Page from the theme
    return render(request, 'pages/appattack/comprehensive_reports.html')
 
def pen_testing(request):
    # Page from the theme
    return render(request, 'pages/appattack/pen_testing.html')
 
def secure_code_review(request):
    # Page from the theme
    return render(request, 'pages/appattack/secure_code_review.html')
 
@login_required
def dashboard(request):
    user = request.user
    try:
        student = Student.objects.get(user=user)
    except Student.DoesNotExist:
        return redirect('/joinus')
    progress = Progress.objects.filter(student=student)
    context = {'user': user, 'student': student, 'progress': progress}
    return render(request, 'pages/dashboard.html', context)
 
def update_progress(request, progress_id):
    progress = get_object_or_404(Progress, id=progress_id)
    if request.method == 'POST':
        data = json.loads(request.body)
        new_progress = data.get('progress')
 
        print(f'Received new_progress: {new_progress}')  # Debugging line
 
        if new_progress is None:
            new_progress = 0
        else:
            new_progress = int(new_progress)
 
        progress.progress = new_progress
        progress.save()
 
        print(f'Saved new_progress: {progress.progress}')  # Debugging line
 
        return JsonResponse({'status': 'success'})
 
    return JsonResponse({'status': 'error', 'message': 'Invalid request method'})
 
def contact(request):
    if request.method=='POST':
        name=request.POST['name']
        email=request.POST['email']
        message=request.POST['message']
        contact=Contact.objects.create(name=name, email=email, message=message)
        messages.success(request,'The message has been received')
    return render(request,'pages/index.html')
 
def Contact_central(request):
    if request.method=='POST':
        name=request.POST['name']
        email=request.POST['email']
        message=request.POST['message']
        contact=Contact.objects.create(name=name, email=email, message=message)
        messages.success(request,'The message has been received')
    return render(request,'pages/Contactus.html')
 
 
# Blog
class Index(ListView):
    model = Article
    queryset = Article.objects.all().order_by('-date')
    template_name = 'blog/index.html'
    paginate_by = 1
 
class DetailArticleView(DetailView):
    model = Article
    template_name = 'blog/blog_post.html'
 
    def get_context_data(self, *args, **kwargs):
        context = super(DetailArticleView, self).get_context_data(*args, **kwargs)
        context['liked_by_user']  = False  
        article = Article.objects.get(id=self.kwargs.get('pk'))    
        if article.likes.filter(pk=self.request.user.id).exists():
            context['liked_by_user']  = True
        return context
 
class LikeArticle(View):
    def post(self, request, pk):
        article = Article.objects.get(id=pk)
        if article.likes.filter(pk=self.request.user.id).exists():
            article.likes.remove(request.user.id)
        else:
            article.likes.add(request.user.id)
        article.save()
        return redirect('detail_article', pk)
 
 
 
 
class UpskillingView(LoginRequiredMixin, ListView):
    login_url = '/accounts/login/'
    model = Skill
    template_name = 'pages/upskilling.html'  
 
    def get_queryset(self):
        if self.request.user.is_authenticated:
            student = Student.objects.get(user=self.request.user)
            # Get the progress objects for the student
            progress = Progress.objects.filter(student=student)
            # Return the associated skills
            return [p.skill for p in progress]
        else:
            return self.model.objects.none()
 
class UpskillingSkillView(LoginRequiredMixin, DetailView):
    login_url = '/accounts/login/'  
    model = Skill
    slug_field = 'slug'
    slug_url_kwarg = 'slug'
 
    def get(self, request, *args, **kwargs):
        if self.request.user.is_authenticated:
            student = Student.objects.get(user=self.request.user)
            # Check if the progress objects for the student exist
            if not Progress.objects.filter(student=student).exists():
                # If not, redirect to the home page
                return redirect('/')
            try:
                # Get the progress associated with the student and the current skill
                progress = Progress.objects.get(student=student, skill=self.get_object())
                # If progress does not exist, redirect to home page
            except Progress.DoesNotExist:
                return redirect('/')
        # Otherwise, proceed as usual
        return super().get(request, *args, **kwargs)
 
    def get_template_names(self):
        return [f'pages/upskilling/{self.kwargs["slug"]}_skill.html']
 
    def get_context_data(self, **kwargs):
        context = super().get_context_data(**kwargs)
 
        if self.request.user.is_authenticated:
            # Get the student
            student = Student.objects.get(user=self.request.user)
 
            # Get the progress associated with the student and the current skill
            progress = Progress.objects.get(student=student, skill=self.object)
            # Add the progress_id to the context
            context['progress_id'] = progress.id


        return context


class UserPasswordResetView(PasswordResetView):
    template_name = 'accounts/password_reset.html'
    form_class = UserPasswordResetForm

    def form_valid(self, form):
        email = form.cleaned_data['email']
        users = get_user_model().objects.filter(email=email)
        if users.exists():
            for user in users:
                uid = urlsafe_base64_encode(force_bytes(user.pk))
                token = default_token_generator.make_token(user)
                reset_url = self.request.build_absolute_uri(
                    reverse_lazy('password_reset_confirm', kwargs={'uidb64': uid, 'token': token})
                )
                subject = 'Password Reset'
                message = (
                    f"You're receiving this email because you have requested a password reset for your user account at {self.request.META['HTTP_HOST']}.\n\n"
                    f"Please go to the following page and choose a new password:\n{reset_url}\n\n"
                    "If you didn't request a password reset, please contact us at your earliest convenience.\n\n"
                    "Regards,\nHardhat Enterprises"
                )
            send_mail(subject, message, 'deakinhardhatwebsite@gmail.com', [email], fail_silently=False)
            return redirect('password_reset_done')
        else:
            messages.error(self.request, "User does not exist. Please enter a valid email address.")
            return self.form_invalid(form)


def vr_join_us(request):
    return projects_join_us(request, 'pages/Vr/join_us.html', 'cybersafe_vr_join_us')

def Deakin_Threat_mirror_joinus(request):
    return projects_join_us(request, 'pages/DeakinThreatmirror/join_us.html', 'threat_mirror_join_us')

def projects_join_us(request, page_url, page_name):
    if request.method == 'POST':
        # Copy of POST data 
        post_data = request.POST.copy()
        # Set the page_name value 
        post_data['page_name'] = page_name
        # Form with the modified POST data
        form = projects_JoinUsForm(post_data)
        print(form)
        if form.is_valid():
            form.save()
            messages.success(request, "Your message has been successfully sent")
            return redirect(page_name) 
        else:
            print(request)
            messages.error(request, "Please fill the form correctly")
    else:
        form = projects_JoinUsForm(initial={'page_name': page_name})
    print(request)
    return render(request, page_url, {'form': form, 'page_name': page_name})

 
       # return context
def challenge_list(request):
    categories = CyberChallenge.objects.values('category').annotate(count=Count('id')).order_by('category')
    return render(request, 'pages/challenges/challenge_list.html', {'categories': categories})



@login_required
def profile(request):
    # Ensure the user has a profile, create it if not
    try:
        profile = request.user.profile
    except Profile.DoesNotExist:
        profile = Profile.objects.create(user=request.user)

    if request.method == 'POST':
        u_form = UserUpdateForm(request.POST, instance=request.user)
        p_form = ProfileUpdateForm(request.POST, request.FILES, instance=request.user.profile)

        if u_form.is_valid() and p_form.is_valid():
            u_form.save()
            p_form.save()
            messages.success(request, 'Your profile has been updated successfully.')
            # Fetch the updated profile object to ensure it's refreshed
            profile = request.user.profile
            return redirect('profile')
    else:
        u_form = UserUpdateForm(instance=request.user)
        p_form = ProfileUpdateForm(instance=request.user.profile)

    context = {
        'u_form': u_form,
        'p_form': p_form,
        'profile': profile,
    }

    return render(request, 'pages/profile.html', context)

def category_challenges(request, category):
    challenges = CyberChallenge.objects.filter(category=category).order_by('difficulty')
    return render(request, 'pages/challenges/category_challenges.html', {'category': category, 'challenges': challenges})

@login_required
def challenge_detail(request, challenge_id):
    challenge = get_object_or_404(CyberChallenge, id=challenge_id)
    user_challenge, created = UserChallenge.objects.get_or_create(user=request.user, challenge=challenge)
    return render(request, 'pages/challenges/challenge_detail.html', {'challenge': challenge, 'user_challenge': user_challenge})

@login_required
def submit_answer(request, challenge_id):
    if request.method == 'POST':
        challenge = get_object_or_404(CyberChallenge, id=challenge_id)
        user_answer = request.POST.get('answer')
        is_correct = user_answer == challenge.correct_answer
        user_challenge, created = UserChallenge.objects.get_or_create(user=request.user, challenge=challenge)
        if is_correct and not user_challenge.completed:
            user_challenge.completed = True
            user_challenge.score = challenge.points
            user_challenge.save()
        return JsonResponse({
            'is_correct': is_correct,
            'explanation': challenge.explanation,
            'score': user_challenge.score if is_correct else 0
        })
    return JsonResponse({'error': 'Invalid request'}, status=400)
<|MERGE_RESOLUTION|>--- conflicted
+++ resolved
@@ -16,15 +16,9 @@
 from django.views import View
 from django.views.generic import ListView, DetailView
 from django.views.decorators.csrf import csrf_exempt
-<<<<<<< HEAD
-from .models import Article, Student, Project, Contact, Smishingdetection_join_us, Projects_join_us, Webpage, User, Course, Skill 
-=======
-
-from .models import Article, Student, Project, Contact, Smishingdetection_join_us, Projects_join_us, Webpage, Profile, User, Course, Skill
- 
-from .models import Article, Student, Project, Contact, Smishingdetection_join_us, Webpage
-
->>>>>>> 8f2dbfe0
+
+from .models import Article, Student, Project, Contact, Smishingdetection_join_us, Projects_join_us, Webpage,Profile, User, Course, Skill 
+
 from django.contrib.auth import get_user_model
 from .models import User
 from django.utils import timezone
