--- conflicted
+++ resolved
@@ -364,14 +364,6 @@
                 print(form.errors)  # Debugging log for form errors
                 messages.error(request, "Please fix the errors below.")
         else:
-<<<<<<< HEAD
-            print("Registration failed!")
-    else:
-        form = RegistrationForm()
- 
-    context = { 'form': form }
-    return render(request, 'accounts/sign-up.html', context)
-=======
             print("GET request received for registration.")
             form = RegistrationForm()
 
@@ -384,7 +376,6 @@
         print(traceback.format_exc())
         messages.error(request, "An unexpected error occurred. Please try again later.")
         return render(request, 'accounts/sign-up.html', {'form': RegistrationForm()})
->>>>>>> 185bb880
  
 @csrf_exempt
 def VerifyOTP(request):
