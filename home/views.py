--- conflicted
+++ resolved
@@ -16,14 +16,9 @@
 from django.views import View
 from django.views.generic import ListView, DetailView
 from django.views.decorators.csrf import csrf_exempt
-<<<<<<< HEAD
-
-from .models import Article, Student, Project, Contact, Smishingdetection_join_us, Projects_join_us
-=======
- 
+from .models import Article, Student, Project, Contact, Smishingdetection_join_us, Projects_join_us, Webpage 
  
 from .models import Article, Student, Project, Contact, Smishingdetection_join_us, Webpage
->>>>>>> 61498d55
 from django.contrib.auth import get_user_model
 from .models import User
 from django.utils import timezone
@@ -34,29 +29,28 @@
 from django.urls import reverse_lazy
 # from Website.settings import EMAIL_HOST_USER
 import random
-<<<<<<< HEAD
+
 import os
 import json
 # from utils.charts import generate_color_palette
 # from .models import Student, Project, Contact
-from .forms import RegistrationForm, UserLoginForm, UserPasswordResetForm, UserPasswordChangeForm, UserSetPasswordForm, StudentForm, sd_JoinUsForm, projects_JoinUsForm
-
-
-=======
- 
- 
-import os
+from .forms import RegistrationForm, UserLoginForm, UserPasswordResetForm, UserPasswordChangeForm, UserSetPasswordForm, StudentForm, sd_JoinUsForm, projects_JoinUsForm, NewWebURL
+
+
+ 
+ 
+# import os
  
 from .models import Smishingdetection_join_us, DDT_contact
-import json
+# import json
  
  
 # from utils.charts import generate_color_palette
 # from .models import Student, Project, Contact
-from .forms import RegistrationForm, UserLoginForm, UserPasswordResetForm, UserPasswordChangeForm, UserSetPasswordForm, StudentForm, sd_JoinUsForm, NewWebURL
- 
- 
->>>>>>> 61498d55
+# from .forms import RegistrationForm, UserLoginForm, UserPasswordResetForm, UserPasswordChangeForm, UserSetPasswordForm, StudentForm, sd_JoinUsForm, NewWebURL
+ 
+ 
+
 from utils.charts import generate_color_palette, colorPrimary, colorSuccess, colorDanger
 from utils.passwords import gen_password
 from .models import Student, Project, Progress, Skill
@@ -196,7 +190,7 @@
 ##    context['object_list'] = article.objects.filter(title__icontains=request.GET.get('search'))
 ##    return render(request, "encyclopedia/article_detail.html", context)
 
-<<<<<<< HEAD
+
 def Deakin_Threat_mirror_main(request):
     return render(request, 'pages/DeakinThreatmirror/main.html')
 
@@ -204,8 +198,8 @@
     return render(request, 'pages/Vr/main.html')
 
 # Authentication
-=======
->>>>>>> 61498d55
+
+
 
 ## Web-Form 
 
@@ -293,7 +287,7 @@
 #             return redirect("verify-email", username=request.POST['username'])
 #     context = {"form": form}
 #     return render(request, "signup.html", context)
-<<<<<<< HEAD
+
 
 
 # Email Verification 
@@ -370,7 +364,7 @@
 #     return render(request, "resend_otp.html", context)
 
 
-=======
+
  
  
  
@@ -379,7 +373,7 @@
     template_name = 'accounts/password_reset.html'
     form_class = UserPasswordResetForm
  
->>>>>>> 61498d55
+
 class UserPasswordResetConfirmView(PasswordResetConfirmView):
     template_name = 'accounts/password_reset_confirm.html'
     form_class = UserSetPasswordForm
@@ -571,7 +565,7 @@
             progress = Progress.objects.get(student=student, skill=self.object)
             # Add the progress_id to the context
             context['progress_id'] = progress.id
-<<<<<<< HEAD
+
 
         return context
 
@@ -630,7 +624,6 @@
         form = projects_JoinUsForm(initial={'page_name': page_name})
     print(request)
     return render(request, page_url, {'form': form, 'page_name': page_name})
-=======
+
  
         return context
->>>>>>> 61498d55
