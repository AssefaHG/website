--- conflicted
+++ resolved
@@ -35,11 +35,8 @@
 import json
 # from utils.charts import generate_color_palette
 # from .models import Student, Project, Contact
-<<<<<<< HEAD
 from .forms import ClientRegistrationForm, RegistrationForm, UserLoginForm, ClientLoginForm, UserPasswordResetForm, UserPasswordChangeForm, UserSetPasswordForm, StudentForm, sd_JoinUsForm, projects_JoinUsForm, NewWebURL, Upskilling_JoinProjectForm
-=======
-from .forms import RegistrationForm, UserLoginForm, UserPasswordResetForm, UserPasswordChangeForm, UserSetPasswordForm, StudentForm, sd_JoinUsForm, projects_JoinUsForm, NewWebURL, Upskilling_JoinProjectForm, ExperienceForm
->>>>>>> 649f3fc9
+
 
 
 from home.models import Announcement, JobApplication
@@ -280,17 +277,11 @@
 
 # Authentication
 
-
-<<<<<<< HEAD
 def client_login(request):
     form = ClientLoginForm
     return render(request, 'accounts/sign-in-client.html',{'form': form})
 
 
-
-
-=======
->>>>>>> 649f3fc9
 def feedback(request):
     if request.method == 'POST':
         form = ExperienceForm(request.POST)
@@ -386,7 +377,6 @@
                 print(form.errors)  # Debugging log for form errors
                 messages.error(request, "Please fix the errors below.")
         else:
-<<<<<<< HEAD
             print("Registration failed!")
     else:
         form = RegistrationForm()
@@ -417,20 +407,7 @@
  
     context = { 'form': form }
     return render(request, 'accounts/sign-up-client.html', context)
-=======
-            print("GET request received for registration.")
-            form = RegistrationForm()
-
-        context = {'form': form}
-        return render(request, 'accounts/sign-up.html', context)
-
-    except Exception as e:
-        # Catch any unexpected errors and print to the terminal
-        print(f"Unexpected error in register view: {e}")
-        print(traceback.format_exc())
-        messages.error(request, "An unexpected error occurred. Please try again later.")
-        return render(request, 'accounts/sign-up.html', {'form': RegistrationForm()})
->>>>>>> 649f3fc9
+
  
 @csrf_exempt
 def VerifyOTP(request):
