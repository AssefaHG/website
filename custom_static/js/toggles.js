document.addEventListener('DOMContentLoaded', function () {
<<<<<<< HEAD
    const toggleButton = document.getElementById('darkModeButton');
    const icon = document.getElementById('darkModeIcon');
    const navbar = document.querySelector('.navbar-main');
    const dropdownMenus = document.querySelectorAll('.dropdown-menu');
=======
    const toggle1 = document.getElementById('darkmode-toggle-1');
    const toggle2 = document.getElementById('darkmode-toggle-2');

    function syncToggles(isDarkMode) {
        toggle1.checked = isDarkMode;
        toggle2.checked = isDarkMode;
    }
>>>>>>> 0feec230

    const darkMode = localStorage.getItem('darkMode') === 'true';
    syncToggles(darkMode);

<<<<<<< HEAD
    function applyDarkMode(isDark) {
        document.body.classList.toggle('dark-mode', isDark);
        toggleButton.style.backgroundColor = isDark ? '#333333' : '#f0f0f0';
        icon.setAttribute('name', isDark ? 'moon-sharp' : 'sunny-sharp');
        icon.style.color = '#ffcd11';
        navbar.style.backgroundColor = isDark ? '#333333' : '#ffffff';

        dropdownMenus.forEach(menu => {
            menu.style.backgroundColor = isDark ? '#333333' : '#ffffff'; // Apply dark or light mode color
            menu.style.color = isDark ? '#ffffff' : '#333333'; // Adjust text color
        });
    }

    // Apply saved mode on load
    applyDarkMode(darkMode);

    // Toggle mode on button click
    toggleButton.addEventListener('click', function () {
        const isDark = !document.body.classList.contains('dark-mode');
        localStorage.setItem('darkMode', isDark.toString());
        applyDarkMode(isDark);
=======
    if (darkMode) {
        document.body.classList.add('dark-mode');
    }

    function handleToggle(event) {
        const isDarkMode = event.target.checked; // Get the current toggle's state
        syncToggles(isDarkMode); // Update both toggles to match
        if (isDarkMode) {
            document.body.classList.add('dark-mode');
            localStorage.setItem('darkMode', 'true');
        } else {
            document.body.classList.remove('dark-mode');
            localStorage.setItem('darkMode', 'false');
        }
    }

    toggle1.addEventListener('change', handleToggle);
    toggle2.addEventListener('change', handleToggle);
});

document.addEventListener("DOMContentLoaded", () => {
    // Get all dropdown toggles
    const dropdownToggles = document.querySelectorAll(".nav-item.dropdown1 > .nav-link");
  
    dropdownToggles.forEach((toggle) => {
      toggle.addEventListener("click", (event) => {
        event.preventDefault();
  
        const dropdownMenu = toggle.nextElementSibling;
  
        // Toggle the visibility of the dropdown menu
        if (dropdownMenu.style.display === "block") {
          dropdownMenu.style.display = "none";
        } else {
          dropdownMenu.style.display = "block";
        }
  
        // Close other open dropdowns
        document.querySelectorAll(".dropdown-menu1").forEach((menu) => {
          if (menu !== dropdownMenu) {
            menu.style.display = "none";
          }
        });
      });
    });
  
    // Close dropdowns when clicking outside
    document.addEventListener("click", (event) => {
      const isDropdown = event.target.closest(".nav-item.dropdown1");
      if (!isDropdown) {
        document.querySelectorAll(".dropdown-menu1").forEach((menu) => {
          menu.style.display = "none";
        });
      }
>>>>>>> 0feec230
    });
  });<|MERGE_RESOLUTION|>--- conflicted
+++ resolved
@@ -1,99 +1,36 @@
 document.addEventListener('DOMContentLoaded', function () {
-<<<<<<< HEAD
     const toggleButton = document.getElementById('darkModeButton');
     const icon = document.getElementById('darkModeIcon');
     const navbar = document.querySelector('.navbar-main');
     const dropdownMenus = document.querySelectorAll('.dropdown-menu');
-=======
-    const toggle1 = document.getElementById('darkmode-toggle-1');
-    const toggle2 = document.getElementById('darkmode-toggle-2');
-
-    function syncToggles(isDarkMode) {
-        toggle1.checked = isDarkMode;
-        toggle2.checked = isDarkMode;
-    }
->>>>>>> 0feec230
 
     const darkMode = localStorage.getItem('darkMode') === 'true';
-    syncToggles(darkMode);
+    applyDarkMode(darkMode);
 
-<<<<<<< HEAD
     function applyDarkMode(isDark) {
         document.body.classList.toggle('dark-mode', isDark);
         toggleButton.style.backgroundColor = isDark ? '#333333' : '#f0f0f0';
-        icon.setAttribute('name', isDark ? 'moon-sharp' : 'sunny-sharp');
+
+        if (isDark) {
+            icon.classList.remove('fa-sun');
+            icon.classList.add('fa-moon');
+        } else {
+            icon.classList.remove('fa-moon');
+            icon.classList.add('fa-sun');
+        }
+
         icon.style.color = '#ffcd11';
         navbar.style.backgroundColor = isDark ? '#333333' : '#ffffff';
 
         dropdownMenus.forEach(menu => {
-            menu.style.backgroundColor = isDark ? '#333333' : '#ffffff'; // Apply dark or light mode color
-            menu.style.color = isDark ? '#ffffff' : '#333333'; // Adjust text color
+            menu.style.backgroundColor = isDark ? '#333333' : '#ffffff';
+            menu.style.color = isDark ? '#ffffff' : '#333333';
         });
     }
 
-    // Apply saved mode on load
-    applyDarkMode(darkMode);
-
-    // Toggle mode on button click
     toggleButton.addEventListener('click', function () {
         const isDark = !document.body.classList.contains('dark-mode');
         localStorage.setItem('darkMode', isDark.toString());
         applyDarkMode(isDark);
-=======
-    if (darkMode) {
-        document.body.classList.add('dark-mode');
-    }
-
-    function handleToggle(event) {
-        const isDarkMode = event.target.checked; // Get the current toggle's state
-        syncToggles(isDarkMode); // Update both toggles to match
-        if (isDarkMode) {
-            document.body.classList.add('dark-mode');
-            localStorage.setItem('darkMode', 'true');
-        } else {
-            document.body.classList.remove('dark-mode');
-            localStorage.setItem('darkMode', 'false');
-        }
-    }
-
-    toggle1.addEventListener('change', handleToggle);
-    toggle2.addEventListener('change', handleToggle);
-});
-
-document.addEventListener("DOMContentLoaded", () => {
-    // Get all dropdown toggles
-    const dropdownToggles = document.querySelectorAll(".nav-item.dropdown1 > .nav-link");
-  
-    dropdownToggles.forEach((toggle) => {
-      toggle.addEventListener("click", (event) => {
-        event.preventDefault();
-  
-        const dropdownMenu = toggle.nextElementSibling;
-  
-        // Toggle the visibility of the dropdown menu
-        if (dropdownMenu.style.display === "block") {
-          dropdownMenu.style.display = "none";
-        } else {
-          dropdownMenu.style.display = "block";
-        }
-  
-        // Close other open dropdowns
-        document.querySelectorAll(".dropdown-menu1").forEach((menu) => {
-          if (menu !== dropdownMenu) {
-            menu.style.display = "none";
-          }
-        });
-      });
     });
-  
-    // Close dropdowns when clicking outside
-    document.addEventListener("click", (event) => {
-      const isDropdown = event.target.closest(".nav-item.dropdown1");
-      if (!isDropdown) {
-        document.querySelectorAll(".dropdown-menu1").forEach((menu) => {
-          menu.style.display = "none";
-        });
-      }
->>>>>>> 0feec230
-    });
-  });+});