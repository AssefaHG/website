--- conflicted
+++ resolved
@@ -16,9 +16,6 @@
 .vscode/
 venv/
 env/
-<<<<<<< HEAD
+media/
 activity.log
 django_activity.log
-=======
-media/
->>>>>>> 4835d13d
