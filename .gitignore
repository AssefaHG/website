--- conflicted
+++ resolved
@@ -17,10 +17,4 @@
 venv/
 env/
 media/
-<<<<<<< HEAD
-activity.log
-django_activity.log
-=======
-
-*.log
->>>>>>> 649f3fc9
+*.log