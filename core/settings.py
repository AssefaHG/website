"""
Django settings for core project.

Generated by 'django-admin startproject' using Django 4.1.2.

For more information on this file, see
https://docs.djangoproject.com/en/4.1/topics/settings/

For the full list of settings and their values, see
https://docs.djangoproject.com/en/4.1/ref/settings/
"""

import os, random, string
from pathlib import Path
from dotenv import load_dotenv
from django.core.cache.backends.base import InvalidCacheBackendError
from pymemcache.client.base import Client

# Import for CORS headers
from corsheaders.defaults import default_headers
from django.contrib.messages import constants as messages
load_dotenv()  # take environment variables from .env.

# Build paths inside the project like this: BASE_DIR / 'subdir'.
BASE_DIR = Path(__file__).resolve().parent.parent

# Quick-start development settings - unsuitable for production
# See https://docs.djangoproject.com/en/4.1/howto/deployment/checklist/

# SECURITY WARNING: keep the secret key used in production secret!
SECRET_KEY = os.environ.get('SECRET_KEY')
if not SECRET_KEY:
    SECRET_KEY = ''.join(random.choice( string.ascii_lowercase  ) for i in range( 32 ))

# Render Deployment Code
#DEBUG = False
#original: 
# DEBUG = 'RENDER' not in os.environ
PRODUCTION = 'RUN_MAIN' not in os.environ
# Set DEBUG based on the environment. TO test 404 locally, set Debug = False.
DEBUG = not PRODUCTION


# Docker HOST
ALLOWED_HOSTS = ['localhost', '127.0.0.1']

# Add here your deployment HOSTS
CSRF_TRUSTED_ORIGINS = ['http://localhost:8000', 'http://localhost:5085']

RENDER_EXTERNAL_HOSTNAME = os.environ.get('RENDER_EXTERNAL_HOSTNAME')
if RENDER_EXTERNAL_HOSTNAME:    
    ALLOWED_HOSTS.append(RENDER_EXTERNAL_HOSTNAME)

#Secure Cookies
#Ensure cookies are only sent over HTTPS
SESSION_COOKIE_SECURE = True

# Prevents JavaScript from accessing session cookies
SESSION_COOKIE_HTTPONLY = True

#Mitigate CSRF attacks by restricting cross-origin cookie sharing
SESSION_COOKIE_SAMESITE = 'Strict'

#Ensure CSRF cookies are sent over HTTPS only
CSRF_COOKIE_SECURE = True

#Enhance CSRF protection
CSRF_COOKIE_SAMESITE = 'Strict'

#Ensure DEBUG is set to False in production to avoid sensitive information exposure
DEBUG = True


#Limit request header sizes and body lenghts
#Limit number of form fileds
DATA_UPLOAD_MAX_NUMBER_FIELDS = 1000 

# Limit max upload memory size 10 MB
DATA_UPLOAD_MAX_MEMORY_SIZE = 10485760  



# Application definition

INSTALLED_APPS = [
   'crispy_forms',
    'tinymce',
    'crispy_bootstrap5',
    "django_light",
    # "django.contrib.admin",
    "core.apps.CustomAdminConfig",
    "django.contrib.auth",
    "django.contrib.contenttypes",
    "django.contrib.sessions",
    "django.contrib.messages",
    "django.contrib.staticfiles",
    "django_extensions",
    'django_cron',


 
    'rest_framework',  
    'drf_yasg', 

    'home',
    'theme_pixel',
    'django_ratelimit',
    'corsheaders',

]

MIDDLEWARE = [
    # CORS middleware must come before commonmiddleware
    "corsheaders.middleware.CorsMiddleware",
    "django.middleware.security.SecurityMiddleware",
    "whitenoise.middleware.WhiteNoiseMiddleware",
    "django.contrib.sessions.middleware.SessionMiddleware",
    "django.middleware.common.CommonMiddleware",
    "django.middleware.csrf.CsrfViewMiddleware",
    "django.contrib.auth.middleware.AuthenticationMiddleware",
    "django.contrib.messages.middleware.MessageMiddleware",
    "django.middleware.clickjacking.XFrameOptionsMiddleware",
<<<<<<< HEAD
    "home.ratelimit_middleware.GlobalLockoutMiddleware"
=======
    "core.middleware.LogRequestMiddleware"
>>>>>>> 0feec230
]

LOGGING = {
    'version': 1,
    'disable_existing_loggers': False,
    'handlers': {
        'xss_file': {
            'level': 'WARNING',
            'class': 'logging.FileHandler',
            'filename': 'xss_attempts.log',
        },
    },
    'loggers': {
        'xss_logger': {
            'handlers': ['xss_file'],
            'level': 'WARNING',
            'propagate': False,
        },
    },
}

ROOT_URLCONF = "core.urls"

HOME_TEMPLATES = os.path.join(BASE_DIR, 'home', 'templates')

TEMPLATES = [
    {
        "BACKEND": "django.template.backends.django.DjangoTemplates",
        "DIRS": [os.path.join(BASE_DIR, "templates")],
        "APP_DIRS": True,
        "OPTIONS": {
            "context_processors": [
                "django.template.context_processors.debug",
                "django.template.context_processors.request",
                "django.contrib.auth.context_processors.auth",
                "django.contrib.messages.context_processors.messages",
            ],
        },
    },
]

WSGI_APPLICATION = "core.wsgi.application"


# Database
# https://docs.djangoproject.com/en/4.1/ref/settings/#databases

DB_ENGINE   = os.getenv('DB_ENGINE'   , None)
DB_USERNAME = os.getenv('DB_USERNAME' , None)
DB_PASS     = os.getenv('DB_PASS'     , None)
DB_HOST     = os.getenv('DB_HOST'     , None)
DB_PORT     = os.getenv('DB_PORT'     , None)
DB_NAME     = os.getenv('DB_NAME'     , None)

if DB_ENGINE and DB_NAME and DB_USERNAME:
    DATABASES = { 
      'default': {
        'ENGINE'  : 'django.db.backends.' + DB_ENGINE, 
        'NAME'    : DB_NAME,
        'USER'    : DB_USERNAME,
        'PASSWORD': DB_PASS,
        'HOST'    : DB_HOST,
        'PORT'    : DB_PORT,
        }, 
    }
else:
    DATABASES = {
        'default': {
            'ENGINE': 'django.db.backends.sqlite3',
            'NAME': 'db.sqlite3',
        }
    }

AUTH_USER_MODEL = "home.User"

# Password validation
# https://docs.djangoproject.com/en/4.1/ref/settings/#auth-password-validators

AUTH_PASSWORD_VALIDATORS = [
    {
        "NAME": "django.contrib.auth.password_validation.UserAttributeSimilarityValidator",
    },
    {
        "NAME": "django.contrib.auth.password_validation.MinimumLengthValidator",
    },
    {
        "NAME": "django.contrib.auth.password_validation.CommonPasswordValidator",
    },
    {
        "NAME": "django.contrib.auth.password_validation.NumericPasswordValidator",
    },
]


# Internationalization
# https://docs.djangoproject.com/en/4.1/topics/i18n/

LANGUAGE_CODE = "en-us"

# TIME_ZONE = "UTC"
TIME_ZONE = "Australia/Melbourne"

USE_I18N = True

USE_TZ = True


# Static files (CSS, JavaScript, Images)
# https://docs.djangoproject.com/en/4.1/howto/static-files/

STATIC_URL = 'custom_static/'
# STATIC_URL = 'static/'
STATIC_ROOT = os.path.join(BASE_DIR, 'staticfiles')
STATICFILES_DIRS = [
    os.path.join(BASE_DIR, 'custom_static')
]


#if not DEBUG:
    #STATICFILES_STORAGE = 'whitenoise.storage.CompressedManifestStaticFilesStorage'

# Default primary key field type
# https://docs.djangoproject.com/en/4.1/ref/settings/#default-auto-field

DEFAULT_AUTO_FIELD = "django.db.models.BigAutoField"

LOGIN_REDIRECT_URL = '/'
EMAIL_BACKEND = 'django.core.mail.backends.console.EmailBackend'
EMAIL_BACKEND = 'django.core.mail.backends.smtp.EmailBackend'
EMAIL_HOST = 'smtp.gmail.com'
EMAIL_PORT = 587 # For TLS, 465 for SSL
EMAIL_USE_TLS = True
EMAIL_HOST_USER = 'hardhatcompanywebsite@gmail.com'
EMAIL_HOST_PASSWORD = 'nuje nbmo cfqe skjb'
CRISPY_ALLOWED_TEMPLATE_PACKS = 'bootstrap5'

CRISPY_TEMPLATE_PACK = 'bootstrap5'

MESSAGE_TAGS = {
    messages.ERROR: 'error'
}

#EMAIL_HOST_USER = {'kaviuln@gmail.com'}

MESSAGE_TAGS = {
    messages.SUCCESS: 'success'
}


CACHES = {
    'default': {
        'BACKEND': 'django.core.cache.backends.memcached.PyMemcacheCache',
        'LOCATION': os.getenv('CACHE_LOCATION', '127.0.0.1:11211'),  # Default local if not specified
    }
}

try:
    from pymemcache.client import Client
    client = Client(os.getenv('CACHE_LOCATION', '127.0.0.1:11211'))
    client.version()
except (ImportError, InvalidCacheBackendError, ConnectionRefusedError):
    
    CACHES = {
        'default': {
            'BACKEND': 'django.core.cache.backends.locmem.LocMemCache',
        }
    }

RATELIMIT_ENABLE = True
RATELIMIT_VIEW = 'django_ratelimit.ratelimit_view'
RATELIMIT_USE_CACHE = 'default'

RATELIMIT_SETTINGS = {
    'login': {
        'rate': '5/m',  # 5 attempts per minute
        'block_expiration': 60,  # block for 1 minute after 5 attempts
    },
}

# Prevent MIME type sniffing
SECURE_CONTENT_TYPE_NOSNIFF = True

# Protect against clickjacking
X_FRAME_OPTIONS = 'DENY'  # Use 'SAMEORIGIN' if the site needs to be embedded in iframes from the same origin

# Enable XSS protection
SECURE_BROWSER_XSS_FILTER = True

# Enforce HTTPS (HSTS)
SECURE_HSTS_SECONDS = 31536000  # 1 year
SECURE_HSTS_INCLUDE_SUBDOMAINS = True
SECURE_HSTS_PRELOAD = True

MEDIA_URL = '/media/'
MEDIA_ROOT = os.path.join(BASE_DIR, 'media')

#cron-job-feature
# Django-cron configuration class
CRON_CLASSES = [
    'home.tasks.CleanStaleRecordsCronJob', 
]

LOGGING = {
    'version': 1,
    'disable_existing_loggers': False,
    'formatters': {
        'verbose': {
            'format': '{levelname} {asctime} {module} {message}',
            'style': '{',
        },
        'simple': {
            'format': '{levelname} {message}',
            'style': '{',
        },
    },
    'handlers': {
        'file_django': {  # Handler specifically for Django logs
            'level': 'INFO',
            'class': 'logging.FileHandler',
            'filename': os.path.join(BASE_DIR, 'django_activity.log'),  # Separate file for Django logs
            'formatter': 'verbose',
        },
        'file': {
            'level': 'INFO',
            'class': 'logging.FileHandler',
            'filename': os.path.join(BASE_DIR, 'activity.log'),
            'formatter': 'verbose',
        },
        'console': {
            'level': 'DEBUG',
            'class': 'logging.StreamHandler',
            'formatter': 'simple',
        },
    },
    'loggers': {
        'django': {
            'handlers': ['file_django', 'console'],
            'level': 'INFO',
            'propagate': True,
        },
        'page_access_logger': {
            'handlers': ['file', 'console'],
            'level': 'INFO',
            'propagate': False,
        },
    },
}

 
 
# CORS configuration
CORS_ALLOWED_ORIGINS = [
    'http://127.0.0.1:8000',  # Website localhost server url
    'https://hardhatwebdev2024.pythonanywhere.com',    # Frontend url
]

CORS_ALLOW_CREDENTIALS = True  # Allow cookies or other credentials

CORS_ALLOW_HEADERS = list(default_headers) + [
    'content-type',
    'authorization',

]
<|MERGE_RESOLUTION|>--- conflicted
+++ resolved
@@ -51,15 +51,15 @@
 if RENDER_EXTERNAL_HOSTNAME:    
     ALLOWED_HOSTS.append(RENDER_EXTERNAL_HOSTNAME)
 
-#Secure Cookies
-#Ensure cookies are only sent over HTTPS
-SESSION_COOKIE_SECURE = True
-
-# Prevents JavaScript from accessing session cookies
-SESSION_COOKIE_HTTPONLY = True
-
-#Mitigate CSRF attacks by restricting cross-origin cookie sharing
-SESSION_COOKIE_SAMESITE = 'Strict'
+#Secure Cookies Can be implemented but it affects OTP Functionality.
+#Ensure cookies are only sent over HTTPS when set True
+SESSION_COOKIE_SECURE = False
+ 
+# Prevents JavaScript from accessing session cookies when set True
+SESSION_COOKIE_HTTPONLY = False
+ 
+#Mitigate CSRF attacks by restricting cross-origin cookie sharing when set Strict
+SESSION_COOKIE_SAMESITE = 'Lax'
 
 #Ensure CSRF cookies are sent over HTTPS only
 CSRF_COOKIE_SECURE = True
@@ -107,6 +107,7 @@
     'django_ratelimit',
     'corsheaders',
 
+
 ]
 
 MIDDLEWARE = [
@@ -120,11 +121,8 @@
     "django.contrib.auth.middleware.AuthenticationMiddleware",
     "django.contrib.messages.middleware.MessageMiddleware",
     "django.middleware.clickjacking.XFrameOptionsMiddleware",
-<<<<<<< HEAD
-    "home.ratelimit_middleware.GlobalLockoutMiddleware"
-=======
-    "core.middleware.LogRequestMiddleware"
->>>>>>> 0feec230
+    "home.ratelimit_middleware.GlobalLockoutMiddleware",
+    "core.middleware.LogRequestMiddleware",
 ]
 
 LOGGING = {
