<<<<<<< HEAD
"""core URL Configuration

The `urlpatterns` list routes URLs to views. For more information please see:
    https://docs.djangoproject.com/en/4.1/topics/http/urls/
Examples:
Function views
    1. Add an import:  from my_app import views
    2. Add a URL to urlpatterns:  path('', views.home, name='home')
Class-based views
    1. Add an import:  from other_app.views import Home
    2. Add a URL to urlpatterns:  path('', Home.as_view(), name='home')
Including another URLconf
    1. Import the include() function: from django.urls import include, path
    2. Add a URL to urlpatterns:  path('blog/', include('blog.urls'))
"""
from django.contrib import admin
from django.urls import include, path
from django.contrib.auth import views as auth_views
from home import views

from .admin import admin_statistics_view

urlpatterns = [
    path("admin/statistics/", admin.site.admin_view(admin_statistics_view), name="admin-statistics"),
    path('admin/', admin.site.urls),
    path('', include('home.urls')),
    # path('', include('theme_pixel.urls')),
    path('about-us/', views.about_us, name='about_us'),
    path('contact', views.contact, name='contact'),
    path('contact-central', views.Contact_central, name='contact-central'),
    path('joinus/', views.join_project, name='join-project'),
    path('what-we-do/', views.what_we_do, name='what_we_do'),
    
    # blog
    #path('admin/', admin.site.urls),
    # path('blog/', include('blogs.urls')),
    #path('', include('blogs.urls')),
    #path('accounts/', include('users.urls')),
    path('blog/', views.blog, name='blog'),
    path('tinymce/', include('tinymce.urls')),

    # Authentication
    path('accounts/login/', views.UserLoginView.as_view(), name='login'),
    path('accounts/logout/', views.logout_view, name='logout'),
    path('accounts/register/', views.register, name='register'),
    path('accounts/password-change/', views.UserPasswordChangeView.as_view(), name='password_change'),
    path('accounts/password-change-done/', auth_views.PasswordChangeDoneView.as_view(
        template_name = 'accounts/password_change_done.html'
    ), name='password_change_done'),
    path('accounts/password-reset/', views.UserPasswordResetView.as_view(), name='password_reset'),
    path('accounts/password-reset-done/', auth_views.PasswordResetDoneView.as_view(
        template_name='accounts/password_reset_done.html'
    ), name='password_reset_done'),
    path('accounts/password-reset-confirm/<uidb64>/<token>/', 
        views.UserPasswordResetConfirmView.as_view(), name='password_reset_confirm'),
    path('accounts/password-reset-complete/', auth_views.PasswordResetCompleteView.as_view(
        template_name='accounts/password_reset_complete.html'
    ), name='password_reset_complete'),
    
    path('dashboard/', views.dashboard, name='dashboard'),
    path('update_progress/<int:progress_id>/', views.update_progress, name='update_progress'),

=======
"""core URL Configuration

The `urlpatterns` list routes URLs to views. For more information please see:
    https://docs.djangoproject.com/en/4.1/topics/http/urls/
Examples:
Function views
    1. Add an import:  from my_app import views
    2. Add a URL to urlpatterns:  path('', views.home, name='home')
Class-based views
    1. Add an import:  from other_app.views import Home
    2. Add a URL to urlpatterns:  path('', Home.as_view(), name='home')
Including another URLconf
    1. Import the include() function: from django.urls import include, path
    2. Add a URL to urlpatterns:  path('blog/', include('blog.urls'))
"""
from django.contrib import admin
from django.urls import include, path
from django.contrib.auth import views as auth_views
from home import views

from .admin import admin_statistics_view

urlpatterns = [
    path("admin/statistics/", admin.site.admin_view(admin_statistics_view), name="admin-statistics"),
    path('admin/', admin.site.urls),
    path('', include('home.urls')),
    # path('', include('theme_pixel.urls')),
    path('about-us/', views.about_us, name='about_us'),
    path('contact', views.contact, name='contact'),
    path('joinus/', views.join_project, name='join-project'),
    path('what-we-do/', views.what_we_do, name='what_we_do'),
    
     # blog
    #path('admin/', admin.site.urls),
    # path('blog/', include('blogs.urls')),
    #path('', include('blogs.urls')),
    #path('accounts/', include('users.urls')),
    path('blog/', views.blog, name='blog'),
    path('tinymce/', include('tinymce.urls')),

    # Authentication
    path('accounts/login/', views.UserLoginView.as_view(), name='login'),
    path('accounts/logout/', views.logout_view, name='logout'),
    path('accounts/register/', views.register, name='register'),
    path('accounts/password-change/', views.UserPasswordChangeView.as_view(), name='password_change'),
    path('accounts/password-change-done/', auth_views.PasswordChangeDoneView.as_view(
        template_name = 'accounts/password_change_done.html'
    ), name='password_change_done'),
    path('accounts/password-reset/', views.UserPasswordResetView.as_view(), name='password_reset'),
    path('accounts/password-reset-done/', auth_views.PasswordResetDoneView.as_view(
        template_name='accounts/password_reset_done.html'
    ), name='password_reset_done'),
    path('accounts/password-reset-confirm/<uidb64>/<token>/', 
        views.UserPasswordResetConfirmView.as_view(), name='password_reset_confirm'),
    path('accounts/password-reset-complete/', auth_views.PasswordResetCompleteView.as_view(
        template_name='accounts/password_reset_complete.html'
    ), name='password_reset_complete'),
    path('comphrensive-report', views.comphrehensive_reports, name='comphrehensive_report'),
    path('pen-testing', views.pen_testing, name='pen-testing'),
    path('secure-code-review', views.secure_code_review, name='secure-code-review'),
    path('dashboard/', views.dashboard, name='dashboard'),
    path('update_progress/<int:progress_id>/', views.update_progress, name='update_progress'),

>>>>>>> 942105f7
]<|MERGE_RESOLUTION|>--- conflicted
+++ resolved
@@ -1,4 +1,3 @@
-<<<<<<< HEAD
 """core URL Configuration
 
 The `urlpatterns` list routes URLs to views. For more information please see:
@@ -57,73 +56,10 @@
     path('accounts/password-reset-complete/', auth_views.PasswordResetCompleteView.as_view(
         template_name='accounts/password_reset_complete.html'
     ), name='password_reset_complete'),
-    
-    path('dashboard/', views.dashboard, name='dashboard'),
-    path('update_progress/<int:progress_id>/', views.update_progress, name='update_progress'),
-
-=======
-"""core URL Configuration
-
-The `urlpatterns` list routes URLs to views. For more information please see:
-    https://docs.djangoproject.com/en/4.1/topics/http/urls/
-Examples:
-Function views
-    1. Add an import:  from my_app import views
-    2. Add a URL to urlpatterns:  path('', views.home, name='home')
-Class-based views
-    1. Add an import:  from other_app.views import Home
-    2. Add a URL to urlpatterns:  path('', Home.as_view(), name='home')
-Including another URLconf
-    1. Import the include() function: from django.urls import include, path
-    2. Add a URL to urlpatterns:  path('blog/', include('blog.urls'))
-"""
-from django.contrib import admin
-from django.urls import include, path
-from django.contrib.auth import views as auth_views
-from home import views
-
-from .admin import admin_statistics_view
-
-urlpatterns = [
-    path("admin/statistics/", admin.site.admin_view(admin_statistics_view), name="admin-statistics"),
-    path('admin/', admin.site.urls),
-    path('', include('home.urls')),
-    # path('', include('theme_pixel.urls')),
-    path('about-us/', views.about_us, name='about_us'),
-    path('contact', views.contact, name='contact'),
-    path('joinus/', views.join_project, name='join-project'),
-    path('what-we-do/', views.what_we_do, name='what_we_do'),
-    
-     # blog
-    #path('admin/', admin.site.urls),
-    # path('blog/', include('blogs.urls')),
-    #path('', include('blogs.urls')),
-    #path('accounts/', include('users.urls')),
-    path('blog/', views.blog, name='blog'),
-    path('tinymce/', include('tinymce.urls')),
-
-    # Authentication
-    path('accounts/login/', views.UserLoginView.as_view(), name='login'),
-    path('accounts/logout/', views.logout_view, name='logout'),
-    path('accounts/register/', views.register, name='register'),
-    path('accounts/password-change/', views.UserPasswordChangeView.as_view(), name='password_change'),
-    path('accounts/password-change-done/', auth_views.PasswordChangeDoneView.as_view(
-        template_name = 'accounts/password_change_done.html'
-    ), name='password_change_done'),
-    path('accounts/password-reset/', views.UserPasswordResetView.as_view(), name='password_reset'),
-    path('accounts/password-reset-done/', auth_views.PasswordResetDoneView.as_view(
-        template_name='accounts/password_reset_done.html'
-    ), name='password_reset_done'),
-    path('accounts/password-reset-confirm/<uidb64>/<token>/', 
-        views.UserPasswordResetConfirmView.as_view(), name='password_reset_confirm'),
-    path('accounts/password-reset-complete/', auth_views.PasswordResetCompleteView.as_view(
-        template_name='accounts/password_reset_complete.html'
-    ), name='password_reset_complete'),
     path('comphrensive-report', views.comphrehensive_reports, name='comphrehensive_report'),
     path('pen-testing', views.pen_testing, name='pen-testing'),
     path('secure-code-review', views.secure_code_review, name='secure-code-review'),
     path('dashboard/', views.dashboard, name='dashboard'),
     path('update_progress/<int:progress_id>/', views.update_progress, name='update_progress'),
 
->>>>>>> 942105f7
 ]