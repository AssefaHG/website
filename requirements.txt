
# Core
Django==4.2.14
asgiref==3.8.1
django-extensions==3.2.3
django-light==0.1.0.post3
factory_boy==3.3.1
Faker==27.4.0
python-dotenv==1.0.1
filelock==3.13.4
six==1.16.0
django-cron==0.6.0
django-cors-headers==4.6.0

# UI
django-crispy-forms==2.3
crispy-bootstrap5==2024.2
django-theme-pixel==1.0.3
django-tinymce==4.1.0

# Deployment
whitenoise==6.7.0
gunicorn==23.0.0

# Utilities
distlib==0.3.8
packaging==24.1
platformdirs==4.2.0
python-dateutil==2.9.0.post0
setuptools==73.0.1
sqlparse==0.5.1
virtualenv==20.25.1
wheel==0.44.0
nh3==0.2.18


# Image Processing
<<<<<<< HEAD
Pillow==11.0.0
=======
Pillow==9.5.0
djangorestframework==3.15.2
drf-yasg==1.21.8
>>>>>>> 0feec230
<|MERGE_RESOLUTION|>--- conflicted
+++ resolved
@@ -35,10 +35,7 @@
 
 
 # Image Processing
-<<<<<<< HEAD
+
 Pillow==11.0.0
-=======
-Pillow==9.5.0
 djangorestframework==3.15.2
 drf-yasg==1.21.8
->>>>>>> 0feec230
