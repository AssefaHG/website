--- conflicted
+++ resolved
@@ -35,14 +35,14 @@
 
 # Image Processing
 Pillow==9.5.0
-<<<<<<< HEAD
+
 
 # Password Hashing
 bcrypt==4.2.1
 
 # CAPTCHA
 django-simple-captcha==0.5.15
-=======
+
 djangorestframework==3.15.2
 drf-yasg==1.21.8
->>>>>>> 6a7f884f
+
