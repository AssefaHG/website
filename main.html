{% extends 'layouts/base.html' %}
{% load static %}

{% block content %}
<main>
    {% include 'includes/pre-loader.html' %}

<<<<<<< HEAD
    <!-- Hero -->
    <div class="section-header bg-primary-app pb-0">
        <div class="container">
            <div class="row justify-content-center text-center">
                <div class="col-lg-8">
                    <img src="{% static 'assets/img/pages/home/deakin_cybersafe_vr.svg' %}" alt="Dashboard Preview"
                        width="500" height="500">
                    <div class="mt-4 mb-5">
                        <h2 class="fw-bolder text-dark">Deakin Cybersafe VR</h2>
                        <h5 class="fw-normal text-dark">Exploring cybersecurity through immersive virtual reality.</h5>
                    </div>
                </div>
            </div>
        </div>
    </div>
    <!-- End of Hero Section -->
=======
    <!-- Hero Section -->
    <section class="section-header bg-tertiary text-black py-5">
		<div class="px-4 py-5 my-5 text-center">
			<h1 class="fw-bold display-1">AppAttack</h1>
			<img width="500" height="500" src="{% static 'assets/img/pages/appattack/appattack-hero-1.svg' %}" alt="Hero image">
			<div class="col-lg-6 mx-auto">
			  <p class="lead mb-4">Click on one of the buttons below to explore how AppAttack empowers organizations to proactively safeguard their digital assets</p>
			  <div class="d-grid gap-2 d-sm-flex justify-content-sm-center">
			</head>
			<body>
			  <button type="button" class="btn btn-primary btn-lg px-4 gap-3" id="penTesting">Pen-Testing</button>
			  <button type="button" class="btn btn-primary btn-lg px-4 gap-3" id="secureCodeReview">Secure Code Review</button>
			  <button type="button" class="btn btn-primary btn-lg px-4 gap-3" id="comprehensiveReports">Comprehensive Reports</button>
			  
			  <script> src=document.getElementById("penTesting").addEventListener("click", function() {
				window.location.href = "{% url 'pen-testing' %}";
			  });
			  document.getElementById("secureCodeReview").addEventListener("click", function() {
				window.location.href = "{% url 'secure-code-review' %}";
			  });
			  document.getElementById("comprehensiveReports").addEventListener("click", function() {
				window.location.href = "{% url 'comphrehensive_report' %}";
			  });
			</script>
			</body>
			</html>
			
					

				
			  </div>
			</div>
		</div>
    </section>
	<!-- End of Hero Section -->
	<!-- Tools -->
	<section class="section section-lg bg-tertiary">
		<div class="container">
		  <h2 class="fw-bolder display-2 text-center">Tools</h2>
		  <div class="row">
			<div class="col-sm mb-5 mb-lg-0">
				<div class="text-center">
					<img class="small-card rounded shadow border-0" src="https://nmap.org/images/sitelogo-nmap.svg" alt="Nmap logo">
					<p class="fw-bold mt-2">NMAP</p>
				</div>
			</div>
			<div class="col-sm mb-5 mb-lg-0">
				<div class="text-center">
					<img class="small-card rounded shadow border-0" src="https://avatars.githubusercontent.com/u/13749115" alt="burp suite logo">
					<p class="fw-bold mt-2">Burp Suite</p>
				</div>
			</div>
			<div class="col-sm mb-5 mb-lg-0">
				<div class="text-center">
					<img class="small-card rounded shadow border-0" src="https://avatars.githubusercontent.com/u/6716868" alt="OWASP ZAP logo">
					<p class="fw-bold mt-2">OWASP ZAP</p>
				</div>
			</div>
			<div class="col-sm mb-5 mb-lg-0">
				<div class="text-center">
					<img class="small-card rounded shadow border-0" src="{% static "assets/img/pages/appattack/coverity-logo-svg-vector.svg" %}" alt="Coverity logo">
					<p class="fw-bold mt-2">Coverity</p>
				</div>
			</div>
			<div class="col-sm mb-5 mb-lg-0">
				<div class="text-center">
					<img class="small-card rounded shadow border-0" src="{% static "assets/img/pages/appattack/veracode.svg" %}" alt="veracode logo">
					<p class="fw-bold mt-2">Veracode</p>
				</div>
			</div>
			<div class="col-sm mb-5 mb-lg-0">
				<div class="text-center">
					<img class="small-card rounded shadow border-0" src="https://avatars.githubusercontent.com/u/15811295" alt="checkmarx logo">
					<p class="fw-bold mt-2">Checkmarx</p>
				</div>
			</div>
		</div>
	</section>
	<!-- End Tools -->
	<!-- Join Us -->
	<section class="section section-md">
		<div class="container">
			<div class="row mb-5">
				<div class="col-12 mt-5">
					<div class="card shadow mb-6">
						<div class="card-body px-5 py-5 text-center text-md-left">
							<div class="row align-items-center">
								<div class="col-md-6">
									<h2 class="mb-3">Join Us Today!</h2>
									<p class="mb-0">
										Empower your future in cybersecurity! Join AppAttack and contribute to shaping a secure digital landscape. Explore opportunities, join us today!
									</p>
								</div>
								<div class="col-12 col-md-6 mt-4 mt-md-0 text-md-right">
									<a href="#" class="btn btn-primary">
										<span class="me-1">
											<span class="fas fa-handshake"></span>
										</span>
										Join Us
									</a>
								</div>
							</div>
						</div>
					</div>
				</div>
			</div>
		</div>
	</section>

	<!-- End Join Us -->
>>>>>>> 090b0a19

    <section>
        <!-- About  -->
        <div class="container">
            <div class="row justify-content-between align-items-center">
                <div class="col-lg-6">
                    <h2 class="fw-bolder text-dark">Overview</h2>
                    <p class="mb-4">Introducing Deakin Cybersafe VR – an innovative project that aims to educate and
                        raise awareness about cybersecurity using immersive virtual reality experiences. By
                        simulating real-world cyber threats and scenarios, users can learn best practices for
                        protecting themselves and their data in a safe and engaging environment. Our goal is to
                        empower individuals with the knowledge and skills to navigate the digital landscape securely
                        and confidently.</p>
                </div>
                <div class="col-lg-6">
                    <img src="{% static 'assets/img/pages/home/deakin_cybersafe_vr-about.svg' %}" class="img-fluid"
                        alt="About Us">
                </div>
            </div>
            <!-- End of About  -->
            <!-- Goals -->
            <div class="row justify-content-between align-items-center">
                <div class="col-lg-6">
                    <img src="{% static 'assets/img/pages/home/deakin_cybersafe_vr-goals.svg' %}" class="img-fluid"
                        alt="Goals and Objectives">
                </div>
                <div class="col-lg-6">
                    <h2 class="fw-bolder text-dark">Goals</h2>
                    <ul class="mb-4">
                        <li>Create immersive VR experiences that effectively simulate cyber threats and challenges.</li>
                        <li>Educate users about cybersecurity best practices in a memorable and interactive way.</li>
                        <li>Engage diverse audiences, including students, professionals, and the general public, in
                            cybersecurity awareness initiatives.</li>
                        <li>Collaborate with industry partners and educational institutions to expand access to
                            cybersafe VR experiences.</li>
                    </ul>
                    <h2 class="fw-bolder text-dark">Objectives</h2>
                    <ul class="mb-4">
                        <li>Develop high-quality VR content that addresses key cybersecurity concepts and scenarios.</li>
                        <li>Integrate interactive elements and feedback mechanisms to enhance user engagement and
                            learning outcomes.</li>
                        <li>Conduct user testing and feedback sessions to iterate and improve the VR experience based
                            on user input.</li>
                        <li>Partner with Deakin University and other institutions to promote and distribute Cybersafe VR
                            experiences to students and educators.</li>
                    </ul>
                </div>
            </div>
            <!-- End of Goals -->
            <!-- Class of Action Section -->
            <div class="bg-primary-app">
                <div class="row justify-content-center text-center">
                    <div class="col-lg-8">
                        <div class="mt-4 mb-5">
                            <h2 class="fw-bolder text-dark">Join Us</h2>
                            <p class="mb-4">Join our mission to revolutionize cybersecurity education through
                                immersive VR experiences. Whether you're a developer, designer, educator, or simply
                                passionate about cybersecurity, there's a place for you in our community.</p>
                            <a href="{% url 'cybersafe_vr_join_us' %}" class="btn btn-primary animate-up-2"
                                alt="Join Us"><span class="fas fa-handshake me-2"></span>
                                Join Us</a>

                        </div>

                    </div>
                </div>
            </div>
        </div>
        <!-- End of Class of Action Section -->
    </section>
    <!-- End of Social Links Section -->
</main>
{% endblock content %}
<|MERGE_RESOLUTION|>--- conflicted
+++ resolved
@@ -1,209 +1,209 @@
-{% extends 'layouts/base.html' %}
-{% load static %}
-
-{% block content %}
-<main>
-    {% include 'includes/pre-loader.html' %}
-
-<<<<<<< HEAD
-    <!-- Hero -->
-    <div class="section-header bg-primary-app pb-0">
-        <div class="container">
-            <div class="row justify-content-center text-center">
-                <div class="col-lg-8">
-                    <img src="{% static 'assets/img/pages/home/deakin_cybersafe_vr.svg' %}" alt="Dashboard Preview"
-                        width="500" height="500">
-                    <div class="mt-4 mb-5">
-                        <h2 class="fw-bolder text-dark">Deakin Cybersafe VR</h2>
-                        <h5 class="fw-normal text-dark">Exploring cybersecurity through immersive virtual reality.</h5>
-                    </div>
-                </div>
-            </div>
-        </div>
-    </div>
-    <!-- End of Hero Section -->
-=======
-    <!-- Hero Section -->
-    <section class="section-header bg-tertiary text-black py-5">
-		<div class="px-4 py-5 my-5 text-center">
-			<h1 class="fw-bold display-1">AppAttack</h1>
-			<img width="500" height="500" src="{% static 'assets/img/pages/appattack/appattack-hero-1.svg' %}" alt="Hero image">
-			<div class="col-lg-6 mx-auto">
-			  <p class="lead mb-4">Click on one of the buttons below to explore how AppAttack empowers organizations to proactively safeguard their digital assets</p>
-			  <div class="d-grid gap-2 d-sm-flex justify-content-sm-center">
-			</head>
-			<body>
-			  <button type="button" class="btn btn-primary btn-lg px-4 gap-3" id="penTesting">Pen-Testing</button>
-			  <button type="button" class="btn btn-primary btn-lg px-4 gap-3" id="secureCodeReview">Secure Code Review</button>
-			  <button type="button" class="btn btn-primary btn-lg px-4 gap-3" id="comprehensiveReports">Comprehensive Reports</button>
-			  
-			  <script> src=document.getElementById("penTesting").addEventListener("click", function() {
-				window.location.href = "{% url 'pen-testing' %}";
-			  });
-			  document.getElementById("secureCodeReview").addEventListener("click", function() {
-				window.location.href = "{% url 'secure-code-review' %}";
-			  });
-			  document.getElementById("comprehensiveReports").addEventListener("click", function() {
-				window.location.href = "{% url 'comphrehensive_report' %}";
-			  });
-			</script>
-			</body>
-			</html>
-			
-					
-
-				
-			  </div>
-			</div>
-		</div>
-    </section>
-	<!-- End of Hero Section -->
-	<!-- Tools -->
-	<section class="section section-lg bg-tertiary">
-		<div class="container">
-		  <h2 class="fw-bolder display-2 text-center">Tools</h2>
-		  <div class="row">
-			<div class="col-sm mb-5 mb-lg-0">
-				<div class="text-center">
-					<img class="small-card rounded shadow border-0" src="https://nmap.org/images/sitelogo-nmap.svg" alt="Nmap logo">
-					<p class="fw-bold mt-2">NMAP</p>
-				</div>
-			</div>
-			<div class="col-sm mb-5 mb-lg-0">
-				<div class="text-center">
-					<img class="small-card rounded shadow border-0" src="https://avatars.githubusercontent.com/u/13749115" alt="burp suite logo">
-					<p class="fw-bold mt-2">Burp Suite</p>
-				</div>
-			</div>
-			<div class="col-sm mb-5 mb-lg-0">
-				<div class="text-center">
-					<img class="small-card rounded shadow border-0" src="https://avatars.githubusercontent.com/u/6716868" alt="OWASP ZAP logo">
-					<p class="fw-bold mt-2">OWASP ZAP</p>
-				</div>
-			</div>
-			<div class="col-sm mb-5 mb-lg-0">
-				<div class="text-center">
-					<img class="small-card rounded shadow border-0" src="{% static "assets/img/pages/appattack/coverity-logo-svg-vector.svg" %}" alt="Coverity logo">
-					<p class="fw-bold mt-2">Coverity</p>
-				</div>
-			</div>
-			<div class="col-sm mb-5 mb-lg-0">
-				<div class="text-center">
-					<img class="small-card rounded shadow border-0" src="{% static "assets/img/pages/appattack/veracode.svg" %}" alt="veracode logo">
-					<p class="fw-bold mt-2">Veracode</p>
-				</div>
-			</div>
-			<div class="col-sm mb-5 mb-lg-0">
-				<div class="text-center">
-					<img class="small-card rounded shadow border-0" src="https://avatars.githubusercontent.com/u/15811295" alt="checkmarx logo">
-					<p class="fw-bold mt-2">Checkmarx</p>
-				</div>
-			</div>
-		</div>
-	</section>
-	<!-- End Tools -->
-	<!-- Join Us -->
-	<section class="section section-md">
-		<div class="container">
-			<div class="row mb-5">
-				<div class="col-12 mt-5">
-					<div class="card shadow mb-6">
-						<div class="card-body px-5 py-5 text-center text-md-left">
-							<div class="row align-items-center">
-								<div class="col-md-6">
-									<h2 class="mb-3">Join Us Today!</h2>
-									<p class="mb-0">
-										Empower your future in cybersecurity! Join AppAttack and contribute to shaping a secure digital landscape. Explore opportunities, join us today!
-									</p>
-								</div>
-								<div class="col-12 col-md-6 mt-4 mt-md-0 text-md-right">
-									<a href="#" class="btn btn-primary">
-										<span class="me-1">
-											<span class="fas fa-handshake"></span>
-										</span>
-										Join Us
-									</a>
-								</div>
-							</div>
-						</div>
-					</div>
-				</div>
-			</div>
-		</div>
-	</section>
-
-	<!-- End Join Us -->
->>>>>>> 090b0a19
-
-    <section>
-        <!-- About  -->
-        <div class="container">
-            <div class="row justify-content-between align-items-center">
-                <div class="col-lg-6">
-                    <h2 class="fw-bolder text-dark">Overview</h2>
-                    <p class="mb-4">Introducing Deakin Cybersafe VR – an innovative project that aims to educate and
-                        raise awareness about cybersecurity using immersive virtual reality experiences. By
-                        simulating real-world cyber threats and scenarios, users can learn best practices for
-                        protecting themselves and their data in a safe and engaging environment. Our goal is to
-                        empower individuals with the knowledge and skills to navigate the digital landscape securely
-                        and confidently.</p>
-                </div>
-                <div class="col-lg-6">
-                    <img src="{% static 'assets/img/pages/home/deakin_cybersafe_vr-about.svg' %}" class="img-fluid"
-                        alt="About Us">
-                </div>
-            </div>
-            <!-- End of About  -->
-            <!-- Goals -->
-            <div class="row justify-content-between align-items-center">
-                <div class="col-lg-6">
-                    <img src="{% static 'assets/img/pages/home/deakin_cybersafe_vr-goals.svg' %}" class="img-fluid"
-                        alt="Goals and Objectives">
-                </div>
-                <div class="col-lg-6">
-                    <h2 class="fw-bolder text-dark">Goals</h2>
-                    <ul class="mb-4">
-                        <li>Create immersive VR experiences that effectively simulate cyber threats and challenges.</li>
-                        <li>Educate users about cybersecurity best practices in a memorable and interactive way.</li>
-                        <li>Engage diverse audiences, including students, professionals, and the general public, in
-                            cybersecurity awareness initiatives.</li>
-                        <li>Collaborate with industry partners and educational institutions to expand access to
-                            cybersafe VR experiences.</li>
-                    </ul>
-                    <h2 class="fw-bolder text-dark">Objectives</h2>
-                    <ul class="mb-4">
-                        <li>Develop high-quality VR content that addresses key cybersecurity concepts and scenarios.</li>
-                        <li>Integrate interactive elements and feedback mechanisms to enhance user engagement and
-                            learning outcomes.</li>
-                        <li>Conduct user testing and feedback sessions to iterate and improve the VR experience based
-                            on user input.</li>
-                        <li>Partner with Deakin University and other institutions to promote and distribute Cybersafe VR
-                            experiences to students and educators.</li>
-                    </ul>
-                </div>
-            </div>
-            <!-- End of Goals -->
-            <!-- Class of Action Section -->
-            <div class="bg-primary-app">
-                <div class="row justify-content-center text-center">
-                    <div class="col-lg-8">
-                        <div class="mt-4 mb-5">
-                            <h2 class="fw-bolder text-dark">Join Us</h2>
-                            <p class="mb-4">Join our mission to revolutionize cybersecurity education through
-                                immersive VR experiences. Whether you're a developer, designer, educator, or simply
-                                passionate about cybersecurity, there's a place for you in our community.</p>
-                            <a href="{% url 'cybersafe_vr_join_us' %}" class="btn btn-primary animate-up-2"
-                                alt="Join Us"><span class="fas fa-handshake me-2"></span>
-                                Join Us</a>
-
-                        </div>
-
-                    </div>
-                </div>
-            </div>
-        </div>
-        <!-- End of Class of Action Section -->
-    </section>
-    <!-- End of Social Links Section -->
-</main>
-{% endblock content %}
+{% extends 'layouts/base.html' %}
+{% load static %}
+
+{% block content %}
+<main>
+    {% include 'includes/pre-loader.html' %}
+
+
+    <!-- Hero -->
+    <div class="section-header bg-primary-app pb-0">
+        <div class="container">
+            <div class="row justify-content-center text-center">
+                <div class="col-lg-8">
+                    <img src="{% static 'assets/img/pages/home/deakin_cybersafe_vr.svg' %}" alt="Dashboard Preview"
+                        width="500" height="500">
+                    <div class="mt-4 mb-5">
+                        <h2 class="fw-bolder text-dark">Deakin Cybersafe VR</h2>
+                        <h5 class="fw-normal text-dark">Exploring cybersecurity through immersive virtual reality.</h5>
+                    </div>
+                </div>
+            </div>
+        </div>
+    </div>
+    <!-- End of Hero Section -->
+
+    <!-- Hero Section -->
+    <section class="section-header bg-tertiary text-black py-5">
+		<div class="px-4 py-5 my-5 text-center">
+			<h1 class="fw-bold display-1">AppAttack</h1>
+			<img width="500" height="500" src="{% static 'assets/img/pages/appattack/appattack-hero-1.svg' %}" alt="Hero image">
+			<div class="col-lg-6 mx-auto">
+			  <p class="lead mb-4">Click on one of the buttons below to explore how AppAttack empowers organizations to proactively safeguard their digital assets</p>
+			  <div class="d-grid gap-2 d-sm-flex justify-content-sm-center">
+			</head>
+			<body>
+			  <button type="button" class="btn btn-primary btn-lg px-4 gap-3" id="penTesting">Pen-Testing</button>
+			  <button type="button" class="btn btn-primary btn-lg px-4 gap-3" id="secureCodeReview">Secure Code Review</button>
+			  <button type="button" class="btn btn-primary btn-lg px-4 gap-3" id="comprehensiveReports">Comprehensive Reports</button>
+			  
+			  <script> src=document.getElementById("penTesting").addEventListener("click", function() {
+				window.location.href = "{% url 'pen-testing' %}";
+			  });
+			  document.getElementById("secureCodeReview").addEventListener("click", function() {
+				window.location.href = "{% url 'secure-code-review' %}";
+			  });
+			  document.getElementById("comprehensiveReports").addEventListener("click", function() {
+				window.location.href = "{% url 'comphrehensive_report' %}";
+			  });
+			</script>
+			</body>
+			</html>
+			
+					
+
+				
+			  </div>
+			</div>
+		</div>
+    </section>
+	<!-- End of Hero Section -->
+	<!-- Tools -->
+	<section class="section section-lg bg-tertiary">
+		<div class="container">
+		  <h2 class="fw-bolder display-2 text-center">Tools</h2>
+		  <div class="row">
+			<div class="col-sm mb-5 mb-lg-0">
+				<div class="text-center">
+					<img class="small-card rounded shadow border-0" src="https://nmap.org/images/sitelogo-nmap.svg" alt="Nmap logo">
+					<p class="fw-bold mt-2">NMAP</p>
+				</div>
+			</div>
+			<div class="col-sm mb-5 mb-lg-0">
+				<div class="text-center">
+					<img class="small-card rounded shadow border-0" src="https://avatars.githubusercontent.com/u/13749115" alt="burp suite logo">
+					<p class="fw-bold mt-2">Burp Suite</p>
+				</div>
+			</div>
+			<div class="col-sm mb-5 mb-lg-0">
+				<div class="text-center">
+					<img class="small-card rounded shadow border-0" src="https://avatars.githubusercontent.com/u/6716868" alt="OWASP ZAP logo">
+					<p class="fw-bold mt-2">OWASP ZAP</p>
+				</div>
+			</div>
+			<div class="col-sm mb-5 mb-lg-0">
+				<div class="text-center">
+					<img class="small-card rounded shadow border-0" src="{% static "assets/img/pages/appattack/coverity-logo-svg-vector.svg" %}" alt="Coverity logo">
+					<p class="fw-bold mt-2">Coverity</p>
+				</div>
+			</div>
+			<div class="col-sm mb-5 mb-lg-0">
+				<div class="text-center">
+					<img class="small-card rounded shadow border-0" src="{% static "assets/img/pages/appattack/veracode.svg" %}" alt="veracode logo">
+					<p class="fw-bold mt-2">Veracode</p>
+				</div>
+			</div>
+			<div class="col-sm mb-5 mb-lg-0">
+				<div class="text-center">
+					<img class="small-card rounded shadow border-0" src="https://avatars.githubusercontent.com/u/15811295" alt="checkmarx logo">
+					<p class="fw-bold mt-2">Checkmarx</p>
+				</div>
+			</div>
+		</div>
+	</section>
+	<!-- End Tools -->
+	<!-- Join Us -->
+	<section class="section section-md">
+		<div class="container">
+			<div class="row mb-5">
+				<div class="col-12 mt-5">
+					<div class="card shadow mb-6">
+						<div class="card-body px-5 py-5 text-center text-md-left">
+							<div class="row align-items-center">
+								<div class="col-md-6">
+									<h2 class="mb-3">Join Us Today!</h2>
+									<p class="mb-0">
+										Empower your future in cybersecurity! Join AppAttack and contribute to shaping a secure digital landscape. Explore opportunities, join us today!
+									</p>
+								</div>
+								<div class="col-12 col-md-6 mt-4 mt-md-0 text-md-right">
+									<a href="#" class="btn btn-primary">
+										<span class="me-1">
+											<span class="fas fa-handshake"></span>
+										</span>
+										Join Us
+									</a>
+								</div>
+							</div>
+						</div>
+					</div>
+				</div>
+			</div>
+		</div>
+	</section>
+
+	<!-- End Join Us -->
+
+
+    <section>
+        <!-- About  -->
+        <div class="container">
+            <div class="row justify-content-between align-items-center">
+                <div class="col-lg-6">
+                    <h2 class="fw-bolder text-dark">Overview</h2>
+                    <p class="mb-4">Introducing Deakin Cybersafe VR – an innovative project that aims to educate and
+                        raise awareness about cybersecurity using immersive virtual reality experiences. By
+                        simulating real-world cyber threats and scenarios, users can learn best practices for
+                        protecting themselves and their data in a safe and engaging environment. Our goal is to
+                        empower individuals with the knowledge and skills to navigate the digital landscape securely
+                        and confidently.</p>
+                </div>
+                <div class="col-lg-6">
+                    <img src="{% static 'assets/img/pages/home/deakin_cybersafe_vr-about.svg' %}" class="img-fluid"
+                        alt="About Us">
+                </div>
+            </div>
+            <!-- End of About  -->
+            <!-- Goals -->
+            <div class="row justify-content-between align-items-center">
+                <div class="col-lg-6">
+                    <img src="{% static 'assets/img/pages/home/deakin_cybersafe_vr-goals.svg' %}" class="img-fluid"
+                        alt="Goals and Objectives">
+                </div>
+                <div class="col-lg-6">
+                    <h2 class="fw-bolder text-dark">Goals</h2>
+                    <ul class="mb-4">
+                        <li>Create immersive VR experiences that effectively simulate cyber threats and challenges.</li>
+                        <li>Educate users about cybersecurity best practices in a memorable and interactive way.</li>
+                        <li>Engage diverse audiences, including students, professionals, and the general public, in
+                            cybersecurity awareness initiatives.</li>
+                        <li>Collaborate with industry partners and educational institutions to expand access to
+                            cybersafe VR experiences.</li>
+                    </ul>
+                    <h2 class="fw-bolder text-dark">Objectives</h2>
+                    <ul class="mb-4">
+                        <li>Develop high-quality VR content that addresses key cybersecurity concepts and scenarios.</li>
+                        <li>Integrate interactive elements and feedback mechanisms to enhance user engagement and
+                            learning outcomes.</li>
+                        <li>Conduct user testing and feedback sessions to iterate and improve the VR experience based
+                            on user input.</li>
+                        <li>Partner with Deakin University and other institutions to promote and distribute Cybersafe VR
+                            experiences to students and educators.</li>
+                    </ul>
+                </div>
+            </div>
+            <!-- End of Goals -->
+            <!-- Class of Action Section -->
+            <div class="bg-primary-app">
+                <div class="row justify-content-center text-center">
+                    <div class="col-lg-8">
+                        <div class="mt-4 mb-5">
+                            <h2 class="fw-bolder text-dark">Join Us</h2>
+                            <p class="mb-4">Join our mission to revolutionize cybersecurity education through
+                                immersive VR experiences. Whether you're a developer, designer, educator, or simply
+                                passionate about cybersecurity, there's a place for you in our community.</p>
+                            <a href="{% url 'cybersafe_vr_join_us' %}" class="btn btn-primary animate-up-2"
+                                alt="Join Us"><span class="fas fa-handshake me-2"></span>
+                                Join Us</a>
+
+                        </div>
+
+                    </div>
+                </div>
+            </div>
+        </div>
+        <!-- End of Class of Action Section -->
+    </section>
+    <!-- End of Social Links Section -->
+</main>
+{% endblock content %}